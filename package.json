--- conflicted
+++ resolved
@@ -16,13 +16,9 @@
     "imports-loader": "0.8.0",
     "jquery": "3.4.1",
     "node-sass": "4.13.1",
-<<<<<<< HEAD
     "sass-loader": "8.0.2",
-    "style-loader": "0.18.2",
-=======
     "sass-loader": "6.0.7",
     "style-loader": "1.1.3",
->>>>>>> 523d89f2
     "url-loader": "4.0.0",
     "webpack": "4.42.1",
     "webpack-bundle-tracker": "0.4.3",
