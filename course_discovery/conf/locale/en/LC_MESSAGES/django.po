# #-#-#-#-#  django.po (course-discovery)  #-#-#-#-#
# edX translation file
# Copyright (C) 2018 edX
# This file is distributed under the GNU AFFERO GENERAL PUBLIC LICENSE.
#
# Translators:
msgid ""
msgstr ""
"Project-Id-Version: edx-platform\n"
"Report-Msgid-Bugs-To: \n"
<<<<<<< HEAD
"POT-Creation-Date: 2022-08-07 20:35+0000\n"
=======
"POT-Creation-Date: 2022-08-28 20:35+0000\n"
>>>>>>> 807fbd4f
"PO-Revision-Date: 2016-05-25 15:41+0000\n"
"Last-Translator: Muhammad Ayub khan <ayubkhan@edx.org>\n"
"Language-Team: English (http://www.transifex.com/open-edx/edx-platform/"
"language/en/)\n"
"Language: en\n"
"MIME-Version: 1.0\n"
"Content-Type: text/plain; charset=UTF-8\n"
"Content-Transfer-Encoding: 8bit\n"
"Plural-Forms: nplurals=2; plural=(n != 1);\n"

#: apps/api/filters.py:47
#, python-brace-format
msgid "No user with the username [{username}] exists."
msgstr ""

#: apps/api/filters.py:50
msgid ""
"Only staff users are permitted to filter by username. Remove the username "
"parameter."
msgstr ""

<<<<<<< HEAD
#: apps/api/serializers.py:730
msgid "Number of courses contained in this catalog"
msgstr ""

#: apps/api/serializers.py:733
msgid "Usernames of users with explicit access to view this catalog"
msgstr ""

#: apps/api/serializers.py:892
msgid "Start date cannot be after the End date"
msgstr ""

#: apps/api/serializers.py:897
msgid "Term cannot be changed"
msgstr ""

#: apps/api/serializers.py:909
msgid "Language in which the course is administered"
msgstr ""

#: apps/api/serializers.py:998
msgid "Course cannot be changed for an existing course run"
msgstr ""

#: apps/api/serializers.py:1003
msgid "Minimum effort cannot be greater than Maximum effort"
msgstr ""

#: apps/api/serializers.py:1005
msgid "Minimum effort and Maximum effort cannot be the same"
msgstr ""

#: apps/api/serializers.py:1047
msgid "Dictionary mapping course run IDs to boolean values"
msgstr ""

#: apps/api/serializers.py:1488
msgid "Dictionary mapping course IDs to boolean values"
msgstr ""

#: apps/api/serializers.py:1903
msgid "Languages that course runs in this program are offered in."
msgstr ""

#: apps/api/serializers.py:1907
=======
#: apps/api/serializers.py:754
msgid "Number of courses contained in this catalog"
msgstr ""

#: apps/api/serializers.py:757
msgid "Usernames of users with explicit access to view this catalog"
msgstr ""

#: apps/api/serializers.py:916
msgid "Start date cannot be after the End date"
msgstr ""

#: apps/api/serializers.py:921
msgid "Term cannot be changed"
msgstr ""

#: apps/api/serializers.py:933
msgid "Language in which the course is administered"
msgstr ""

#: apps/api/serializers.py:1022
msgid "Course cannot be changed for an existing course run"
msgstr ""

#: apps/api/serializers.py:1027
msgid "Minimum effort cannot be greater than Maximum effort"
msgstr ""

#: apps/api/serializers.py:1029
msgid "Minimum effort and Maximum effort cannot be the same"
msgstr ""

#: apps/api/serializers.py:1071
msgid "Dictionary mapping course run IDs to boolean values"
msgstr ""

#: apps/api/serializers.py:1526
msgid "Dictionary mapping course IDs to boolean values"
msgstr ""

#: apps/api/serializers.py:1943
msgid "Languages that course runs in this program are offered in."
msgstr ""

#: apps/api/serializers.py:1947
>>>>>>> 807fbd4f
msgid ""
"Languages that course runs in this program have available transcripts in."
msgstr ""

#: apps/api/utils.py:313
#, python-brace-format
msgid ""
"An error occurred while setting the course run image for [{key}] in studio. "
"All other fields were successfully saved in Studio."
msgstr ""

#: apps/api/v1/exceptions.py:13
msgid "Specifying both editable=1 and a q parameter is not supported."
msgstr ""

#: apps/api/v1/views/comments.py:34
msgid "You must include a course_uuid in your query parameters."
msgstr ""

#: apps/api/v1/views/comments.py:58 apps/api/v1/views/courses.py:192
#, python-brace-format
msgid "Missing value for: [{name}]. "
msgstr ""

#: apps/api/v1/views/comments.py:60 apps/api/v1/views/courses.py:199
msgid "Incorrect data sent. "
msgstr ""

#: apps/api/v1/views/course_runs.py:45
msgid "Failed to set course run data: {}"
msgstr ""

#: apps/api/v1/views/course_runs.py:312
msgid "Can only update status, ofac restrictions, and ofac comment"
msgstr ""

#: apps/api/v1/views/course_runs.py:351
msgid "Course run is in review. Editing disabled."
msgstr ""

#: apps/api/v1/views/course_runs.py:358
msgid "Invalid parameter"
msgstr ""

#: apps/api/v1/views/courses.py:60
msgid "Failed to set data: {}"
msgstr ""

#: apps/api/v1/views/courses.py:194
#, python-brace-format
msgid "Organization [{org}] does not exist. "
msgstr ""

#: apps/api/v1/views/courses.py:196
#, python-brace-format
msgid "Course Type [{course_type}] does not exist. "
msgstr ""

#: apps/api/v1/views/courses.py:212
#, python-brace-format
msgid "A course with key [{key}] already exists."
msgstr ""

#: apps/api/v1/views/courses.py:218
#, python-brace-format
msgid ""
"Course creation was unsuccessful. The course URL slug ‘[{url_slug}]’ is "
"already in use. Please update this field and try again."
msgstr ""

#: apps/api/v1/views/courses.py:276
msgid ""
"Switching entitlement types after being reviewed is not supported. Please "
"reach out to your project coordinator for additional help if necessary."
msgstr ""

#: apps/api/v1/views/courses.py:382
#, python-brace-format
msgid ""
"Course edit was unsuccessful. The course URL slug ‘[{url_slug}]’ is already "
"in use. Please update this field and try again."
msgstr ""

#: apps/api/views.py:58
msgid "You are not permitted to access the API documentation."
msgstr ""

#: apps/catalogs/models.py:17
msgid "Catalog name"
msgstr ""

#: apps/catalogs/models.py:18
msgid "Query to retrieve Course Run catalog contents"
msgstr ""

#: apps/catalogs/models.py:22
msgid "Query to retrieve Program catalog contents"
msgstr ""

#: apps/catalogs/models.py:25
msgid "Include archived courses"
msgstr ""

#: apps/core/admin.py:17
msgid "Personal info"
msgstr ""

#: apps/core/admin.py:18
msgid "Permissions"
msgstr ""

#: apps/core/admin.py:19
msgid "Important dates"
msgstr ""

#: apps/core/admin.py:45
msgid "API Configuration"
msgstr ""

#: apps/core/admin.py:46
msgid "Configure the APIs that will be used to retrieve data."
msgstr ""

#: apps/core/admin.py:53
msgid "Marketing Site Configuration"
msgstr ""

#: apps/core/admin.py:54
msgid ""
"Configure the marketing site URLs that will be used to retrieve data and "
"create URLs."
msgstr ""

#: apps/core/admin.py:58
msgid "Analytics Configuration"
msgstr ""

#: apps/core/admin.py:59
msgid ""
"Configure the analytics API that will be used to retrieve enrollment data"
msgstr ""

#. Translators: 'period_choices' is a list of possible values, like ('second', 'minute', 'hour')
#: apps/core/forms.py:23
#, python-brace-format
msgid "period must be one of {period_choices}."
msgstr ""

#: apps/core/forms.py:26
msgid "'rate' must be in the format defined by DRF, such as '100/hour'."
msgstr ""

#: apps/core/models.py:16
msgid "Full Name"
msgstr ""

#: apps/core/models.py:17
msgid "Referral Tracking ID"
msgstr ""

#: apps/core/models.py:33
msgid ""
"The rate of requests to limit this user to. The format is specified by "
"Django Rest Framework (see http://www.django-rest-framework.org/api-guide/"
"throttling/)."
msgstr ""

#: apps/core/models.py:53
msgid "Short Code"
msgstr ""

#: apps/core/models.py:54
msgid ""
"Convenient code/slug used to identify this Partner (e.g. for management "
"commands.)"
msgstr ""

#: apps/core/models.py:55
msgid "Courses API URL"
msgstr ""

#: apps/core/models.py:58
msgid "Course Mode API URL"
msgstr ""

#: apps/core/models.py:59
msgid "E-Commerce API URL"
msgstr ""

#: apps/core/models.py:61
msgid "Organizations API URL"
msgstr ""

#: apps/core/models.py:62
msgid "Programs API URL"
msgstr ""

#: apps/core/models.py:64
msgid "Marketing Site API URL"
msgstr ""

#: apps/core/models.py:66
msgid "Marketing Site URL"
msgstr ""

#: apps/core/models.py:68
msgid "Marketing Site API Username"
msgstr ""

#: apps/core/models.py:70
msgid "Marketing Site API Password"
msgstr ""

#: apps/core/models.py:72
msgid "Studio URL"
msgstr ""

#: apps/core/models.py:74
msgid "Publisher URL"
msgstr ""

#: apps/core/models.py:75
msgid ""
"The base URL of your publisher service, if used. Example: https://publisher."
"example.com/"
msgstr ""

#: apps/core/models.py:78
msgid "LMS URL"
msgstr ""

#: apps/core/models.py:80
msgid "LMS Admin URL"
msgstr ""

#: apps/core/models.py:81
msgid ""
"The public URL of your LMS Django admin. Example: https://lms-internal."
"example.com/admin"
msgstr ""

#: apps/core/models.py:83
msgid "Analytics API URL"
msgstr ""

#: apps/core/models.py:84
msgid "Analytics Access Token"
msgstr ""

#: apps/core/models.py:92
msgid "Partner"
msgstr ""

#: apps/core/models.py:93
msgid "Partners"
msgstr ""

#: apps/core/models.py:119
msgid "Salesforce Username"
msgstr ""

#: apps/core/models.py:123
msgid "Salesforce Password"
msgstr ""

#: apps/core/models.py:128
msgid "Salesforce Organization Id"
msgstr ""

#: apps/core/models.py:134
msgid "Salesforce Security Token"
msgstr ""

#: apps/core/models.py:138
msgid "Is a Salesforce Sandbox?"
msgstr ""

#: apps/core/models.py:144
msgid "Case Record Type Id"
msgstr ""

#: apps/course_metadata/admin.py:31
#, python-brace-format
msgid ""
"An error occurred while publishing the {model} to the marketing site. Please "
"try again. If the error persists, please contact the Engineering Team."
msgstr ""

#: apps/course_metadata/admin.py:51
msgid "eligible for one-click purchase"
msgstr ""

#: apps/course_metadata/admin.py:56
msgid "Yes"
msgstr ""

#: apps/course_metadata/admin.py:57
msgid "No"
msgstr ""

#: apps/course_metadata/admin.py:364 apps/course_metadata/admin.py:628
msgid "Included course runs"
msgstr ""

#: apps/course_metadata/admin.py:636
msgid "Edit course run exclusions"
msgstr ""

#: apps/course_metadata/admin.py:638
msgid "(save and continue editing to create a link)"
msgstr ""

#: apps/course_metadata/admin.py:640
msgid "Edit link"
msgstr ""

#: apps/course_metadata/admin.py:736
#, python-format
msgid "Successfully %(status)s %(count)d %(items)s."
msgstr ""

#: apps/course_metadata/algolia_models.py:87
#: apps/course_metadata/algolia_models.py:486
msgid "Available now"
msgstr ""

#: apps/course_metadata/algolia_models.py:89
<<<<<<< HEAD
#: apps/course_metadata/models.py:1905
=======
#: apps/course_metadata/models.py:1942
>>>>>>> 807fbd4f
msgid "Upcoming"
msgstr ""

#: apps/course_metadata/algolia_models.py:91
<<<<<<< HEAD
#: apps/course_metadata/models.py:1899
=======
#: apps/course_metadata/models.py:1936
>>>>>>> 807fbd4f
msgid "Archived"
msgstr ""

#: apps/course_metadata/choices.py:6 apps/course_metadata/choices.py:31
msgid "Unpublished"
msgstr ""

#: apps/course_metadata/choices.py:7
msgid "Awaiting Review from Legal"
msgstr ""

#: apps/course_metadata/choices.py:8
msgid "Awaiting Internal Review"
msgstr ""

#: apps/course_metadata/choices.py:9
msgid "Reviewed"
msgstr ""

#: apps/course_metadata/choices.py:10
msgid "Published"
msgstr ""

#. Translators: Instructor-paced refers to course runs that operate on a schedule set by the instructor,
#. similar to a normal university course.
#: apps/course_metadata/choices.py:25
msgid "Instructor-paced"
msgstr ""

#. Translators: Self-paced refers to course runs that operate on the student's schedule.
#: apps/course_metadata/choices.py:27
msgid "Self-paced"
msgstr ""

#: apps/course_metadata/choices.py:32 apps/learner_pathway/choices.py:6
msgid "Active"
msgstr ""

#: apps/course_metadata/choices.py:33
msgid "Retired"
msgstr ""

#: apps/course_metadata/choices.py:34
msgid "Deleted"
msgstr ""

#: apps/course_metadata/choices.py:46
msgid "Honor"
msgstr ""

#: apps/course_metadata/choices.py:47
msgid "Credit"
msgstr ""

#: apps/course_metadata/choices.py:48
msgid "Verified"
msgstr ""

#: apps/course_metadata/choices.py:49
msgid "Professional"
msgstr ""

#: apps/course_metadata/choices.py:50
msgid "Executive Education"
msgstr ""

#: apps/course_metadata/choices.py:51
msgid "Paid Executive Education"
msgstr ""

#: apps/course_metadata/choices.py:52
msgid "Unpaid Executive Education"
msgstr ""

#: apps/course_metadata/choices.py:53
msgid "Paid Bootcamp"
msgstr ""

#: apps/course_metadata/choices.py:54
msgid "Unpaid Bootcamp"
msgstr ""

#: apps/course_metadata/choices.py:58
msgid "Platform"
msgstr ""

#: apps/course_metadata/choices.py:59
msgid "Organization"
msgstr ""

#: apps/course_metadata/data_loaders/course_type.py:27
#, python-brace-format
msgid ""
"Existing course type {type} for {key} ({id}) doesn't match its own "
"entitlements."
msgstr ""

#: apps/course_metadata/data_loaders/course_type.py:61
#, python-brace-format
msgid ""
"Existing run type {run_type} for {key} ({id}) doesn't match course type "
"{type}.Skipping type."
msgstr ""

#: apps/course_metadata/data_loaders/course_type.py:75
#, python-brace-format
msgid ""
"Existing run type {run_type} for {key} ({id}) doesn't match its own seats."
msgstr ""

#: apps/course_metadata/data_loaders/course_type.py:91
#, python-brace-format
msgid "Course {key} ({id}) matched type {type}"
msgstr ""

#: apps/course_metadata/data_loaders/course_type.py:101
#, python-brace-format
msgid "Could not convert course {key} ({id}) to type {type}"
msgstr ""

#: apps/course_metadata/emails.py:33
#, python-brace-format
msgid ""
"Not sending notification email for template {template} because no "
"organization is defined for course {course}"
msgstr ""

#: apps/course_metadata/emails.py:38
#, python-brace-format
msgid ""
"Not sending notification email for template {template} because no project "
"coordinator is defined for organization {org}"
msgstr ""

#: apps/course_metadata/emails.py:91
#, python-brace-format
msgid ""
"Not sending notification email for template {template} because no publisher "
"URL is defined for partner {partner}"
msgstr ""

#: apps/course_metadata/emails.py:99
#, python-brace-format
msgid ""
"Not sending notification email for template {template} because no studio URL "
"is defined for partner {partner}"
msgstr ""

#: apps/course_metadata/emails.py:165
msgid "legal team"
msgstr ""

#: apps/course_metadata/emails.py:208
msgid "course team"
msgstr ""

#: apps/course_metadata/emails.py:217
#, python-brace-format
msgid "Legal review requested: {title}"
msgstr ""

#: apps/course_metadata/emails.py:230
#, python-brace-format
msgid "Review requested: {key} - {title}"
msgstr ""

#: apps/course_metadata/emails.py:242
#, python-brace-format
msgid "Review complete: {title}"
msgstr ""

#: apps/course_metadata/emails.py:258
#, python-brace-format
msgid "Published: {title}"
msgstr ""

#: apps/course_metadata/emails.py:262
#, python-brace-format
msgid "Published: {key} - {title}"
msgstr ""

#: apps/course_metadata/emails.py:277
#, python-brace-format
msgid "Comment added: {title}"
msgstr ""

#: apps/course_metadata/forms.py:62
msgid "Programs can only be activated if they have a banner image."
msgstr ""

#: apps/course_metadata/management/commands/add_tag_to_courses.py:15
msgid "Tag to add to courses"
msgstr ""

#: apps/course_metadata/management/commands/add_tag_to_courses.py:16
msgid "UUIDs of courses to tag"
msgstr ""

#: apps/course_metadata/management/commands/add_tag_to_courses.py:18
msgid ""
"Use arguments from the TagCourseUUIDsConfig model instead of the command "
"line."
msgstr ""

#: apps/course_metadata/management/commands/add_tag_to_courses.py:27
msgid "Missing required arguments"
msgstr ""

#: apps/course_metadata/management/commands/backpopulate_course_type.py:10
msgid "Backpopulate new-style CourseType and CourseRunType where possible."
msgstr ""

#: apps/course_metadata/management/commands/backpopulate_course_type.py:15
msgid "CODE"
msgstr ""

#: apps/course_metadata/management/commands/backpopulate_course_type.py:16
#: apps/course_metadata/management/commands/delete_person_dups.py:33
msgid "Short code for a partner."
msgstr ""

#: apps/course_metadata/management/commands/backpopulate_course_type.py:20
#: apps/course_metadata/models.py:182 apps/course_metadata/models.py:372
#: apps/course_metadata/models.py:499 apps/course_metadata/models.py:532
#: apps/course_metadata/models.py:562 apps/course_metadata/models.py:601
<<<<<<< HEAD
#: apps/course_metadata/models.py:704 apps/course_metadata/models.py:842
#: apps/course_metadata/models.py:909 apps/course_metadata/models.py:1487
#: apps/course_metadata/models.py:2342 apps/course_metadata/models.py:3133
#: apps/course_metadata/models.py:3225 apps/learner_pathway/models.py:33
#: apps/learner_pathway/models.py:82 apps/learner_pathway/models.py:157
=======
#: apps/course_metadata/models.py:708 apps/course_metadata/models.py:846
#: apps/course_metadata/models.py:942 apps/course_metadata/models.py:1524
#: apps/course_metadata/models.py:2379 apps/course_metadata/models.py:3179
#: apps/course_metadata/models.py:3271 apps/learner_pathway/models.py:34
#: apps/learner_pathway/models.py:83 apps/learner_pathway/models.py:158
>>>>>>> 807fbd4f
msgid "UUID"
msgstr ""

#: apps/course_metadata/management/commands/backpopulate_course_type.py:22
msgid "Course to backpopulate."
msgstr ""

#: apps/course_metadata/management/commands/backpopulate_course_type.py:27
msgid "KEY"
msgstr ""

#: apps/course_metadata/management/commands/backpopulate_course_type.py:29
msgid "Organization to backpopulate."
msgstr ""

#: apps/course_metadata/management/commands/backpopulate_course_type.py:35
msgid ""
"CourseType/CourseRunType mismatches to allow. Specify like course-type-slug:"
"run-type-slug."
msgstr ""

#: apps/course_metadata/management/commands/backpopulate_course_type.py:41
#: apps/course_metadata/management/commands/delete_person_dups.py:38
msgid "Actually commit the changes to the database."
msgstr ""

#: apps/course_metadata/management/commands/backpopulate_course_type.py:46
msgid ""
"Use arguments from the BackpopulateCourseTypeConfig model instead of the "
"command line."
msgstr ""

#: apps/course_metadata/management/commands/backpopulate_course_type.py:64
msgid "You must specify --partner"
msgstr ""

#: apps/course_metadata/management/commands/backpopulate_course_type.py:71
#, python-brace-format
msgid "Supplied Course Run Type slug [{rt_slug}] does not exist."
msgstr ""

#: apps/course_metadata/management/commands/backpopulate_course_type.py:78
#, python-brace-format
msgid "Supplied Course Type slug [{ct_slug}] does not exist."
msgstr ""

#: apps/course_metadata/management/commands/backpopulate_course_type.py:89
msgid "No courses found. Did you specify an argument?"
msgstr ""

#: apps/course_metadata/management/commands/backpopulate_course_type.py:101
#, python-brace-format
msgid ""
"Could not backpopulate a course type for the following courses: {course_keys}"
msgstr ""

#: apps/course_metadata/management/commands/delete_person_dups.py:21
msgid "Delete duplicate persons in course_metadata."
msgstr ""

#: apps/course_metadata/management/commands/delete_person_dups.py:26
msgid "PERSON"
msgstr ""

#: apps/course_metadata/management/commands/delete_person_dups.py:28
msgid "People to delete, in UUID:TARGET_UUID form."
msgstr ""

#: apps/course_metadata/management/commands/delete_person_dups.py:32
msgid "PARTNER"
msgstr ""

#: apps/course_metadata/management/commands/delete_person_dups.py:43
msgid ""
"Use arguments from the DeletePersonDupsConfig model instead of the command "
"line."
msgstr ""

#: apps/course_metadata/management/commands/delete_person_dups.py:60
msgid "Malformed argument \"{}\", should be in form of UUID:TARGET_UUID"
msgstr ""

#: apps/course_metadata/management/commands/delete_person_dups.py:62
msgid "Malformed argument \"{}\", UUIDs cannot be equal"
msgstr ""

#: apps/course_metadata/management/commands/delete_person_dups.py:85
msgid "Deleting"
msgstr ""

#: apps/course_metadata/management/commands/delete_person_dups.py:85
msgid "Would delete"
msgstr ""

#: apps/course_metadata/management/commands/delete_person_dups.py:86
msgid "Name"
msgstr ""

#: apps/course_metadata/management/commands/delete_person_dups.py:87
msgid "Endorsements"
msgstr ""

#: apps/course_metadata/management/commands/delete_person_dups.py:88
msgid "Programs"
msgstr ""

#: apps/course_metadata/management/commands/delete_person_dups.py:89
msgid "Course Runs"
msgstr ""

#: apps/course_metadata/management/commands/delete_person_dups.py:90
msgid "Target"
msgstr ""

#: apps/course_metadata/management/commands/delete_person_dups.py:129
msgid "You must specify --partner-code"
msgstr ""

#: apps/course_metadata/management/commands/delete_person_dups.py:132
msgid "You must specify at least one person"
msgstr ""

#: apps/course_metadata/management/commands/publish_live_course_runs.py:23
#, python-brace-format
msgid "Publishing course run {key}"
msgstr ""

#: apps/course_metadata/management/commands/publish_live_course_runs.py:28
#, python-brace-format
msgid "Failed to publish {key}"
msgstr ""

#: apps/course_metadata/management/commands/publish_live_course_runs.py:31
#, python-brace-format
msgid "Successfully published {key}"
msgstr ""

#: apps/course_metadata/management/commands/publish_live_course_runs.py:34
msgid "One or more course runs failed to publish."
msgstr ""

#: apps/course_metadata/management/commands/remove_redirects_from_courses.py:22
msgid "Remove all redirects to all courses"
msgstr ""

#: apps/course_metadata/management/commands/remove_redirects_from_courses.py:23
msgid "Redirects to remove"
msgstr ""

#: apps/course_metadata/management/commands/remove_redirects_from_courses.py:25
msgid ""
"Use arguments from the RemoveRedirectsConfig model instead of the command "
"line."
msgstr ""

#: apps/course_metadata/management/commands/remove_redirects_from_courses.py:32
msgid "Invalid arguments"
msgstr ""

#: apps/course_metadata/management/commands/remove_redirects_from_courses.py:56
#, python-brace-format
msgid "Cannot remove active url_slug {url_slug}"
msgstr ""

#: apps/course_metadata/management/commands/remove_redirects_from_courses.py:60
#, python-brace-format
msgid "Path /course/{url_slug} not in use, nothing to delete"
msgstr ""

#: apps/course_metadata/management/commands/remove_redirects_from_courses.py:65
#, python-brace-format
msgid "Path {url_path} not in use, nothing to delete"
msgstr ""

#: apps/course_metadata/management/commands/unpublish_inactive_runs.py:42
msgid "One or more courses failed to unpublish."
msgstr ""

#: apps/course_metadata/management/commands/unpublish_inactive_runs.py:48
#, python-brace-format
msgid "Successfully unpublished runs in course {key}"
msgstr ""

#: apps/course_metadata/management/commands/unpublish_inactive_runs.py:51
#, python-brace-format
msgid "Failed to unpublish runs in course {key}"
msgstr ""

#: apps/course_metadata/models.py:183
msgid ""
"Please do not use any spaces or special characters other than period, "
"underscore or hyphen. This key will be used in the course's course key."
msgstr ""

#: apps/course_metadata/models.py:188
msgid "If populated, this field will overwrite name in platform."
msgstr ""

#: apps/course_metadata/models.py:193
msgid "Spanish Description"
msgstr ""

#: apps/course_metadata/models.py:194
msgid ""
"For seo, this field allows for alternate spanish description to be manually "
"inputted"
msgstr ""

<<<<<<< HEAD
#: apps/course_metadata/models.py:219 apps/course_metadata/models.py:981
#: apps/course_metadata/models.py:1564
=======
#: apps/course_metadata/models.py:219 apps/course_metadata/models.py:1014
#: apps/course_metadata/models.py:1601
>>>>>>> 807fbd4f
msgid ""
"Pick a tag from the suggestions. To make a new tag, add a comma after the "
"tag name."
msgstr ""

#: apps/course_metadata/models.py:223
msgid "Automatically generate course run keys"
msgstr ""

#: apps/course_metadata/models.py:225
msgid ""
"When this flag is enabled, the key of a new course run will be auto "
"generated.  When this flag is disabled, the key can be manually set."
msgstr ""

#: apps/course_metadata/models.py:231
msgid ""
"This field signifies if any of this org's courses are in the enterprise "
"subscription catalog"
msgstr ""

#: apps/course_metadata/models.py:239
msgid ""
"Please do not use any spaces or special characters other than period, "
"underscore or hyphen in the key field."
msgstr ""

#: apps/course_metadata/models.py:330
msgid "LevelType model translations"
msgstr ""

#: apps/course_metadata/models.py:354
msgid ""
"Seat types that qualify for completion of programs of this type. Learners "
"completing associated courses, but enrolled in other seat types, will NOT "
"have their completion of the course counted toward the completion of the "
"program."
msgstr ""

#: apps/course_metadata/models.py:368
msgid "Please provide an image file with transparent background"
msgstr ""

#: apps/course_metadata/models.py:371 apps/course_metadata/models.py:566
<<<<<<< HEAD
#: apps/course_metadata/models.py:604 apps/course_metadata/models.py:921
=======
#: apps/course_metadata/models.py:604 apps/course_metadata/models.py:954
>>>>>>> 807fbd4f
msgid "Leave this field blank to have the value generated automatically."
msgstr ""

#: apps/course_metadata/models.py:415
msgid "ProgramType model translations"
msgstr ""

#: apps/course_metadata/models.py:429
msgid "This mode requires ID verification."
msgstr ""

#: apps/course_metadata/models.py:432
msgid "Completion can grant credit toward an organization’s degree."
msgstr ""

#: apps/course_metadata/models.py:436
msgid ""
"Certificate type granted if this mode is eligible for a certificate, or "
"blank if not."
msgstr ""

#: apps/course_metadata/models.py:440
msgid ""
"Who gets paid for the course? Platform is the site owner, Organization is "
"the school."
msgstr ""

#: apps/course_metadata/models.py:537
msgid "Sets the order for displaying Course Run Types."
msgstr ""

#: apps/course_metadata/models.py:540
msgid ""
"Leave this blank to allow all orgs. Otherwise, specifies which orgs can see "
"this course type in Publisher."
msgstr ""

#: apps/course_metadata/models.py:596
msgid "Subject model translations"
msgstr ""

#: apps/course_metadata/models.py:635
msgid "Topic model translations"
msgstr ""

#: apps/course_metadata/models.py:653
msgid "The URL of the paid landing page on external site"
msgstr ""

#: apps/course_metadata/models.py:659
msgid "The URL of the organic landing page on external site"
msgstr ""

#: apps/course_metadata/models.py:670
msgid "The start date of the external course offering for marketing purpose"
msgstr ""

#: apps/course_metadata/models.py:674
msgid "The suggested deadline for enrollment for marketing purpose"
msgstr ""

#: apps/course_metadata/models.py:723
msgid "A list of major works by this person. Must be valid HTML."
msgstr ""

#: apps/course_metadata/models.py:731
msgid "People"
msgstr ""

#: apps/course_metadata/models.py:839
msgid ""
"Add the collaborator image, please make sure its dimensions are 200x100px"
msgstr ""

#: apps/course_metadata/models.py:859
msgid "U.S. Value Per Lead"
msgstr ""

#: apps/course_metadata/models.py:860
msgid "U.S. value per lead in U.S. dollars."
msgstr ""

#: apps/course_metadata/models.py:864
msgid "International Value Per Lead"
msgstr ""

#: apps/course_metadata/models.py:865
msgid "International value per lead in U.S. dollars."
msgstr ""

#: apps/course_metadata/models.py:869
msgid "U.S. Value Per Click"
msgstr ""

#: apps/course_metadata/models.py:870
msgid "U.S. value per click in U.S. dollars."
msgstr ""

#: apps/course_metadata/models.py:874
msgid "International Value Per Click"
msgstr ""

#: apps/course_metadata/models.py:875
msgid "International value per click in U.S. dollars."
msgstr ""

<<<<<<< HEAD
#: apps/course_metadata/models.py:884
msgid "Allowlist"
msgstr ""

#: apps/course_metadata/models.py:885
msgid "Blocklist"
msgstr ""

#: apps/course_metadata/models.py:917
=======
#: apps/course_metadata/models.py:893
msgid "Latitude"
msgstr ""

#: apps/course_metadata/models.py:899
msgid "Longitude"
msgstr ""

#: apps/course_metadata/models.py:917
msgid "Allowlist"
msgstr ""

#: apps/course_metadata/models.py:918
msgid "Blocklist"
msgstr ""

#: apps/course_metadata/models.py:950
>>>>>>> 807fbd4f
msgid ""
"When making reruns for this course, they will use this key instead of the "
"course key."
msgstr ""

<<<<<<< HEAD
#: apps/course_metadata/models.py:951
msgid "Add the course image"
msgstr ""

#: apps/course_metadata/models.py:954 apps/course_metadata/models.py:2333
msgid "FAQ"
msgstr ""

#: apps/course_metadata/models.py:957
msgid "Total number of learners who have enrolled in this course"
msgstr ""

#: apps/course_metadata/models.py:961
=======
#: apps/course_metadata/models.py:984
msgid "Add the course image"
msgstr ""

#: apps/course_metadata/models.py:987 apps/course_metadata/models.py:2370
msgid "FAQ"
msgstr ""

#: apps/course_metadata/models.py:990
msgid "Total number of learners who have enrolled in this course"
msgstr ""

#: apps/course_metadata/models.py:994
>>>>>>> 807fbd4f
msgid ""
"Total number of learners who have enrolled in this course in the last 6 "
"months"
msgstr ""

<<<<<<< HEAD
#: apps/course_metadata/models.py:975
msgid "Course number format e.g CS002x, BIO1.1x, BIO1.2x"
msgstr ""

#: apps/course_metadata/models.py:989
msgid "Additional Information"
msgstr ""

#: apps/course_metadata/models.py:1010
=======
#: apps/course_metadata/models.py:1008
msgid "Course number format e.g CS002x, BIO1.1x, BIO1.2x"
msgstr ""

#: apps/course_metadata/models.py:1022
msgid "Additional Information"
msgstr ""

#: apps/course_metadata/models.py:1047
>>>>>>> 807fbd4f
msgid ""
"This field signifies if this course is in the enterprise subscription catalog"
msgstr ""

<<<<<<< HEAD
#: apps/course_metadata/models.py:1161
msgid "Future"
msgstr ""

#: apps/course_metadata/models.py:1163
msgid "Past"
msgstr ""

#: apps/course_metadata/models.py:1483
msgid "Blocked"
msgstr ""

#: apps/course_metadata/models.py:1484
msgid "Unrestricted"
msgstr ""

#: apps/course_metadata/models.py:1497
=======
#: apps/course_metadata/models.py:1198
msgid "Future"
msgstr ""

#: apps/course_metadata/models.py:1200
msgid "Past"
msgstr ""

#: apps/course_metadata/models.py:1520
msgid "Blocked"
msgstr ""

#: apps/course_metadata/models.py:1521
msgid "Unrestricted"
msgstr ""

#: apps/course_metadata/models.py:1534
>>>>>>> 807fbd4f
msgid ""
"Title specific for this run of a course. Leave this value blank to default "
"to the parent course's title."
msgstr ""

<<<<<<< HEAD
#: apps/course_metadata/models.py:1506
=======
#: apps/course_metadata/models.py:1543
>>>>>>> 807fbd4f
msgid ""
"Short description specific for this run of a course. Leave this value blank "
"to default to the parent course's short_description attribute."
msgstr ""

<<<<<<< HEAD
#: apps/course_metadata/models.py:1510
=======
#: apps/course_metadata/models.py:1547
>>>>>>> 807fbd4f
msgid ""
"Full description specific for this run of a course. Leave this value blank "
"to default to the parent course's full_description attribute."
msgstr ""

<<<<<<< HEAD
#: apps/course_metadata/models.py:1515
=======
#: apps/course_metadata/models.py:1552
>>>>>>> 807fbd4f
msgid ""
"Estimated minimum number of hours per week needed to complete a course run."
msgstr ""

<<<<<<< HEAD
#: apps/course_metadata/models.py:1518
=======
#: apps/course_metadata/models.py:1555
>>>>>>> 807fbd4f
msgid ""
"Estimated maximum number of hours per week needed to complete a course run."
msgstr ""

<<<<<<< HEAD
#: apps/course_metadata/models.py:1521
msgid "Estimated number of weeks needed to complete this course run."
msgstr ""

#: apps/course_metadata/models.py:1528
msgid "Total number of learners who have enrolled in this course run"
msgstr ""

#: apps/course_metadata/models.py:1532
=======
#: apps/course_metadata/models.py:1558
msgid "Estimated number of weeks needed to complete this course run."
msgstr ""

#: apps/course_metadata/models.py:1565
msgid "Total number of learners who have enrolled in this course run"
msgstr ""

#: apps/course_metadata/models.py:1569
>>>>>>> 807fbd4f
msgid ""
"Total number of learners who have enrolled in this course run in the last 6 "
"months"
msgstr ""

<<<<<<< HEAD
#: apps/course_metadata/models.py:1545
=======
#: apps/course_metadata/models.py:1582
>>>>>>> 807fbd4f
msgid ""
"Whether this run should be hidden from API responses.  Do not edit here - "
"this value will be overwritten by the \"Course Visibility In Catalog\" field "
"in Studio via Refresh Course Metadata."
msgstr ""

<<<<<<< HEAD
#: apps/course_metadata/models.py:1551
msgid "Indicates whether the course relation has been manually overridden."
msgstr ""

#: apps/course_metadata/models.py:1558
=======
#: apps/course_metadata/models.py:1588
msgid "Indicates whether the course relation has been manually overridden."
msgstr ""

#: apps/course_metadata/models.py:1595
>>>>>>> 807fbd4f
msgid ""
"'What You Will Learn' description for this particular course run. Leave this "
"value blank to default to the parent course's Outcome attribute."
msgstr ""

<<<<<<< HEAD
#: apps/course_metadata/models.py:1571
msgid "Add OFAC restriction text to the FAQ section of the Marketing site"
msgstr ""

#: apps/course_metadata/models.py:1591
=======
#: apps/course_metadata/models.py:1608
msgid "Add OFAC restriction text to the FAQ section of the Marketing site"
msgstr ""

#: apps/course_metadata/models.py:1628
>>>>>>> 807fbd4f
msgid ""
"This calculated field signifies if this course run is in the enterprise "
"subscription catalog"
msgstr ""

<<<<<<< HEAD
#: apps/course_metadata/models.py:1901
msgid "Current"
msgstr ""

#: apps/course_metadata/models.py:1903
msgid "Starting Soon"
msgstr ""

#: apps/course_metadata/models.py:1943
=======
#: apps/course_metadata/models.py:1938
msgid "Current"
msgstr ""

#: apps/course_metadata/models.py:1940
msgid "Starting Soon"
msgstr ""

#: apps/course_metadata/models.py:1980
>>>>>>> 807fbd4f
msgid ""
"Switching seat types after being reviewed is not supported. Please reach out "
"to your project coordinator for additional help if necessary."
msgstr ""

<<<<<<< HEAD
#: apps/course_metadata/models.py:2334
msgid "FAQs"
msgstr ""

#: apps/course_metadata/models.py:2344
msgid "The user-facing display title for this Program."
msgstr ""

#: apps/course_metadata/models.py:2346
msgid "A brief, descriptive subtitle for the Program."
msgstr ""

#: apps/course_metadata/models.py:2348
msgid "A brief hook for the marketing website"
msgstr ""

#: apps/course_metadata/models.py:2351
msgid "The lifecycle status of this Program."
msgstr ""

#: apps/course_metadata/models.py:2355
msgid "Slug used to generate links to the marketing site"
msgstr ""

#: apps/course_metadata/models.py:2361
=======
#: apps/course_metadata/models.py:2371
msgid "FAQs"
msgstr ""

#: apps/course_metadata/models.py:2381
msgid "The user-facing display title for this Program."
msgstr ""

#: apps/course_metadata/models.py:2383
msgid "A brief, descriptive subtitle for the Program."
msgstr ""

#: apps/course_metadata/models.py:2385
msgid "A brief hook for the marketing website"
msgstr ""

#: apps/course_metadata/models.py:2388
msgid "The lifecycle status of this Program."
msgstr ""

#: apps/course_metadata/models.py:2392
msgid "Slug used to generate links to the marketing site"
msgstr ""

#: apps/course_metadata/models.py:2398
>>>>>>> 807fbd4f
msgid ""
"If this box is not checked, courses will be ordered as in the courses select "
"box above."
msgstr ""

<<<<<<< HEAD
#: apps/course_metadata/models.py:2375
=======
#: apps/course_metadata/models.py:2412
>>>>>>> 807fbd4f
msgid ""
"This field is now deprecated (ECOM-6021).Estimated number of weeks needed to "
"complete a course run belonging to this program."
msgstr ""

<<<<<<< HEAD
#: apps/course_metadata/models.py:2401
msgid "DEPRECATED: Use the card image field"
msgstr ""

#: apps/course_metadata/models.py:2408
=======
#: apps/course_metadata/models.py:2438
msgid "DEPRECATED: Use the card image field"
msgstr ""

#: apps/course_metadata/models.py:2445
>>>>>>> 807fbd4f
msgid ""
"This field can be used by API clients to determine the order in which "
"instructors will be displayed on program pages. Instructors in this list "
"should appear before all others associated with this programs courses runs."
msgstr ""

<<<<<<< HEAD
#: apps/course_metadata/models.py:2419
msgid "The description of credit redemption for courses in program"
msgstr ""

#: apps/course_metadata/models.py:2424
msgid "Allow courses in this program to be purchased in a single transaction"
msgstr ""

#: apps/course_metadata/models.py:2428
=======
#: apps/course_metadata/models.py:2456
msgid "The description of credit redemption for courses in program"
msgstr ""

#: apps/course_metadata/models.py:2461
msgid "Allow courses in this program to be purchased in a single transaction"
msgstr ""

#: apps/course_metadata/models.py:2465
>>>>>>> 807fbd4f
msgid ""
"Hide program on marketing site landing and search pages. This program MAY "
"have a detail page."
msgstr ""

<<<<<<< HEAD
#: apps/course_metadata/models.py:2431
msgid "Total number of learners who have enrolled in courses this program"
msgstr ""

#: apps/course_metadata/models.py:2436
=======
#: apps/course_metadata/models.py:2468
msgid "Total number of learners who have enrolled in courses this program"
msgstr ""

#: apps/course_metadata/models.py:2473
>>>>>>> 807fbd4f
msgid ""
"Total number of learners who have enrolled in courses in this program in the "
"last 6 months"
msgstr ""

<<<<<<< HEAD
#: apps/course_metadata/models.py:2441
=======
#: apps/course_metadata/models.py:2478
>>>>>>> 807fbd4f
msgid ""
"Number of credits a learner will earn upon successful completion of the "
"program"
msgstr ""

<<<<<<< HEAD
#: apps/course_metadata/models.py:2445
=======
#: apps/course_metadata/models.py:2482
>>>>>>> 807fbd4f
msgid ""
"This calculated field signifies if all the courses in this program are "
"included in the enterprise subscription catalog "
msgstr ""

<<<<<<< HEAD
#: apps/course_metadata/models.py:2449
=======
#: apps/course_metadata/models.py:2486
>>>>>>> 807fbd4f
msgid ""
"A field to override Organization short code alias specific for this program."
msgstr ""

<<<<<<< HEAD
#: apps/course_metadata/models.py:2456
msgid "A field to override Organization logo specific for this program."
msgstr ""

#: apps/course_metadata/models.py:2460
=======
#: apps/course_metadata/models.py:2493
msgid "A field to override Organization logo specific for this program."
msgstr ""

#: apps/course_metadata/models.py:2497
>>>>>>> 807fbd4f
msgid ""
"Primary subject field specific for this program. Useful field in case there "
"are no courses associated with this program."
msgstr ""

<<<<<<< HEAD
#: apps/course_metadata/models.py:2465
=======
#: apps/course_metadata/models.py:2502
>>>>>>> 807fbd4f
msgid ""
"Level type specific for this program. Useful field in case there are no "
"courses associated with this program."
msgstr ""

<<<<<<< HEAD
#: apps/course_metadata/models.py:2470
=======
#: apps/course_metadata/models.py:2507
>>>>>>> 807fbd4f
msgid ""
"Language code specific for this program. Useful field in case there are no "
"courses associated with this program."
msgstr ""

<<<<<<< HEAD
#: apps/course_metadata/models.py:2843
msgid "The actual rank number"
msgstr ""

#: apps/course_metadata/models.py:2844
msgid "What does the rank number mean"
msgstr ""

#: apps/course_metadata/models.py:2845
msgid "From where the rank is obtained"
msgstr ""

#: apps/course_metadata/models.py:2861
msgid "Callback URL to partner application flow"
msgstr ""

#: apps/course_metadata/models.py:2864
msgid "Overall program ranking (e.g. \"#1 in the U.S.\")"
msgstr ""

#: apps/course_metadata/models.py:2869
=======
#: apps/course_metadata/models.py:2520
msgid ""
"Pick a tag/label from the suggestions. To make a new tag, add a comma after "
"the tag name."
msgstr ""

#: apps/course_metadata/models.py:2889
msgid "The actual rank number"
msgstr ""

#: apps/course_metadata/models.py:2890
msgid "What does the rank number mean"
msgstr ""

#: apps/course_metadata/models.py:2891
msgid "From where the rank is obtained"
msgstr ""

#: apps/course_metadata/models.py:2907
msgid "Callback URL to partner application flow"
msgstr ""

#: apps/course_metadata/models.py:2910
msgid "Overall program ranking (e.g. \"#1 in the U.S.\")"
msgstr ""

#: apps/course_metadata/models.py:2915
>>>>>>> 807fbd4f
msgid ""
"The 6 character hex value of the color to make the banner borders\n"
"            (e.g. \"#ff0000\" which equals red) No need to provide the `#`"
msgstr ""

<<<<<<< HEAD
#: apps/course_metadata/models.py:2878
msgid "Provide a campus image for the header of the degree"
msgstr ""

#: apps/course_metadata/models.py:2884
msgid "Provide a background image for the title section of the degree"
msgstr ""

#: apps/course_metadata/models.py:2889
msgid "The fine print that displays at the Tuition section's bottom"
msgstr ""

#: apps/course_metadata/models.py:2894
msgid "The fine print that displays at the Deadline section's bottom"
msgstr ""

#: apps/course_metadata/models.py:2901
msgid "The sailthru email list name to capture leads"
msgstr ""

#: apps/course_metadata/models.py:2915
msgid "Please provide an image file for the lead capture banner."
msgstr ""

#: apps/course_metadata/models.py:2918
msgid "The Hubspot form ID for the lead capture form"
msgstr ""

#: apps/course_metadata/models.py:2924
=======
#: apps/course_metadata/models.py:2924
msgid "Provide a campus image for the header of the degree"
msgstr ""

#: apps/course_metadata/models.py:2930
msgid "Provide a background image for the title section of the degree"
msgstr ""

#: apps/course_metadata/models.py:2935
msgid "The fine print that displays at the Tuition section's bottom"
msgstr ""

#: apps/course_metadata/models.py:2940
msgid "The fine print that displays at the Deadline section's bottom"
msgstr ""

#: apps/course_metadata/models.py:2947
msgid "The sailthru email list name to capture leads"
msgstr ""

#: apps/course_metadata/models.py:2961
msgid "Please provide an image file for the lead capture banner."
msgstr ""

#: apps/course_metadata/models.py:2964
msgid "The Hubspot form ID for the lead capture form"
msgstr ""

#: apps/course_metadata/models.py:2970
>>>>>>> 807fbd4f
msgid ""
"The ID of the Taxi Form (by 2U) that would be rendered in place of the "
"hubspot capture form"
msgstr ""

<<<<<<< HEAD
#: apps/course_metadata/models.py:2930
=======
#: apps/course_metadata/models.py:2976
>>>>>>> 807fbd4f
msgid ""
"The grouping of the Taxi Form (by 2U) that would be rendered instead of the "
"hubspot capture form"
msgstr ""

<<<<<<< HEAD
#: apps/course_metadata/models.py:2936
msgid "URL to micromasters landing page"
msgstr ""

#: apps/course_metadata/models.py:2942
msgid "Micromasters verbose title"
msgstr ""

#: apps/course_metadata/models.py:2948
msgid "Micromasters descriptive paragraph"
msgstr ""

#: apps/course_metadata/models.py:2961
msgid "Customized background image for the MicroMasters section."
msgstr ""

#: apps/course_metadata/models.py:2965
=======
#: apps/course_metadata/models.py:2982
msgid "URL to micromasters landing page"
msgstr ""

#: apps/course_metadata/models.py:2988
msgid "Micromasters verbose title"
msgstr ""

#: apps/course_metadata/models.py:2994
msgid "Micromasters descriptive paragraph"
msgstr ""

#: apps/course_metadata/models.py:3007
msgid "Customized background image for the MicroMasters section."
msgstr ""

#: apps/course_metadata/models.py:3011
>>>>>>> 807fbd4f
msgid ""
"Override org name if micromasters program comes from different organization "
"than Masters program"
msgstr ""

<<<<<<< HEAD
#: apps/course_metadata/models.py:2972
msgid "Ranking display for search card (e.g. \"#1 in the U.S.\""
msgstr ""

#: apps/course_metadata/models.py:2978
msgid "Cost display for search card (e.g. \"$9,999\""
msgstr ""

#: apps/course_metadata/models.py:2984
msgid "Number of courses for search card (e.g. \"11 Courses\""
msgstr ""

#: apps/course_metadata/models.py:3005
msgid "The redirect URL of the degree on external site"
msgstr ""

#: apps/course_metadata/models.py:3010
msgid "The URL of the landing page on external site"
msgstr ""

#: apps/course_metadata/models.py:3045
msgid "Bell"
msgstr ""

#: apps/course_metadata/models.py:3046
msgid "Certificate"
msgstr ""

#: apps/course_metadata/models.py:3047
msgid "Checkmark"
msgstr ""

#: apps/course_metadata/models.py:3048
msgid "Clock"
msgstr ""

#: apps/course_metadata/models.py:3049
msgid "Desktop"
msgstr ""

#: apps/course_metadata/models.py:3050
msgid "Info"
msgstr ""

#: apps/course_metadata/models.py:3051
msgid "Sitemap"
msgstr ""

#: apps/course_metadata/models.py:3052
msgid "User"
msgstr ""

#: apps/course_metadata/models.py:3053
msgid "Dollar"
msgstr ""

#: apps/course_metadata/models.py:3054
msgid "Book"
msgstr ""

#: apps/course_metadata/models.py:3055
msgid "Mortar Board"
msgstr ""

#: apps/course_metadata/models.py:3056
msgid "Star"
msgstr ""

#: apps/course_metadata/models.py:3057
msgid "Trophy"
msgstr ""

#: apps/course_metadata/models.py:3061
msgid "Icon FA class"
msgstr ""

#: apps/course_metadata/models.py:3062
msgid "Paired text"
msgstr ""

#: apps/course_metadata/models.py:3081
msgid "Deadline applies for this semester (e.g. Spring 2019"
msgstr ""

#: apps/course_metadata/models.py:3085
msgid "Describes the deadline (e.g. Early Admission Deadline)"
msgstr ""

#: apps/course_metadata/models.py:3089
msgid "The date after which the deadline expires (e.g. January 1, 2019)"
msgstr ""

#: apps/course_metadata/models.py:3093
msgid "The time after which the deadline expires (e.g. 11:59 PM EST)."
msgstr ""

#: apps/course_metadata/models.py:3114
msgid "Describes what the cost is for (e.g. Tuition)"
msgstr ""

#: apps/course_metadata/models.py:3118
msgid "String-based field stating how much the cost is (e.g. $1000)."
msgstr ""

#: apps/course_metadata/models.py:3146
=======
#: apps/course_metadata/models.py:3018
msgid "Ranking display for search card (e.g. \"#1 in the U.S.\""
msgstr ""

#: apps/course_metadata/models.py:3024
msgid "Cost display for search card (e.g. \"$9,999\""
msgstr ""

#: apps/course_metadata/models.py:3030
msgid "Number of courses for search card (e.g. \"11 Courses\""
msgstr ""

#: apps/course_metadata/models.py:3051
msgid "The redirect URL of the degree on external site"
msgstr ""

#: apps/course_metadata/models.py:3056
msgid "The URL of the landing page on external site"
msgstr ""

#: apps/course_metadata/models.py:3091
msgid "Bell"
msgstr ""

#: apps/course_metadata/models.py:3092
msgid "Certificate"
msgstr ""

#: apps/course_metadata/models.py:3093
msgid "Checkmark"
msgstr ""

#: apps/course_metadata/models.py:3094
msgid "Clock"
msgstr ""

#: apps/course_metadata/models.py:3095
msgid "Desktop"
msgstr ""

#: apps/course_metadata/models.py:3096
msgid "Info"
msgstr ""

#: apps/course_metadata/models.py:3097
msgid "Sitemap"
msgstr ""

#: apps/course_metadata/models.py:3098
msgid "User"
msgstr ""

#: apps/course_metadata/models.py:3099
msgid "Dollar"
msgstr ""

#: apps/course_metadata/models.py:3100
msgid "Book"
msgstr ""

#: apps/course_metadata/models.py:3101
msgid "Mortar Board"
msgstr ""

#: apps/course_metadata/models.py:3102
msgid "Star"
msgstr ""

#: apps/course_metadata/models.py:3103
msgid "Trophy"
msgstr ""

#: apps/course_metadata/models.py:3107
msgid "Icon FA class"
msgstr ""

#: apps/course_metadata/models.py:3108
msgid "Paired text"
msgstr ""

#: apps/course_metadata/models.py:3127
msgid "Deadline applies for this semester (e.g. Spring 2019"
msgstr ""

#: apps/course_metadata/models.py:3131
msgid "Describes the deadline (e.g. Early Admission Deadline)"
msgstr ""

#: apps/course_metadata/models.py:3135
msgid "The date after which the deadline expires (e.g. January 1, 2019)"
msgstr ""

#: apps/course_metadata/models.py:3139
msgid "The time after which the deadline expires (e.g. 11:59 PM EST)."
msgstr ""

#: apps/course_metadata/models.py:3160
msgid "Describes what the cost is for (e.g. Tuition)"
msgstr ""

#: apps/course_metadata/models.py:3164
msgid "String-based field stating how much the cost is (e.g. $1000)."
msgstr ""

#: apps/course_metadata/models.py:3192
>>>>>>> 807fbd4f
msgid ""
"A high-level overview of the degree's courseware. The \"brief\"\n"
"            text is the first 750 characters of \"marketing_text\" and must "
"be\n"
"            valid HTML."
msgstr ""

<<<<<<< HEAD
#: apps/course_metadata/models.py:3154
msgid "A high-level overview of the degree's courseware."
msgstr ""

#: apps/course_metadata/models.py:3230
msgid "Organization name"
msgstr ""

#: apps/course_metadata/models.py:3252
msgid "These programs are for a different partner than the pathway itself: {}"
msgstr ""

#: apps/course_metadata/models.py:3264
msgid "Facebook"
msgstr ""

#: apps/course_metadata/models.py:3265
msgid "Twitter"
msgstr ""

#: apps/course_metadata/models.py:3266
msgid "Blog"
msgstr ""

#: apps/course_metadata/models.py:3267
msgid "Others"
msgstr ""

#: apps/course_metadata/models.py:3319
=======
#: apps/course_metadata/models.py:3200
msgid "A high-level overview of the degree's courseware."
msgstr ""

#: apps/course_metadata/models.py:3276
msgid "Organization name"
msgstr ""

#: apps/course_metadata/models.py:3298
msgid "These programs are for a different partner than the pathway itself: {}"
msgstr ""

#: apps/course_metadata/models.py:3310
msgid "Facebook"
msgstr ""

#: apps/course_metadata/models.py:3311
msgid "Twitter"
msgstr ""

#: apps/course_metadata/models.py:3312
msgid "Blog"
msgstr ""

#: apps/course_metadata/models.py:3313
msgid "Others"
msgstr ""

#: apps/course_metadata/models.py:3365
>>>>>>> 807fbd4f
#, python-brace-format
msgid ""
"Partner {partner_key} and course partner {course_partner_key} do not match "
"when attempting to save url slug {url_slug}"
msgstr ""

<<<<<<< HEAD
#: apps/course_metadata/models.py:3339
=======
#: apps/course_metadata/models.py:3385
>>>>>>> 807fbd4f
#, python-brace-format
msgid ""
"Partner {partner_key} and course partner {course_partner_key} do not match "
"when attempting to save url redirect {url_path}"
msgstr ""

<<<<<<< HEAD
#: apps/course_metadata/models.py:3367 apps/course_metadata/models.py:3380
=======
#: apps/course_metadata/models.py:3413 apps/course_metadata/models.py:3426
>>>>>>> 807fbd4f
msgid ""
"It expects the data will be provided in a csv file format with first row "
"containing all the headers."
msgstr ""

<<<<<<< HEAD
#: apps/course_metadata/models.py:3430
msgid "Course Run IDs"
msgstr ""

#: apps/course_metadata/models.py:3446
msgid "Profile Image UUIDs"
msgstr ""

#: apps/course_metadata/models.py:3453
msgid "Tag"
msgstr ""

#: apps/course_metadata/models.py:3454
msgid "Course UUIDs"
msgstr ""

#: apps/course_metadata/models.py:3469
msgid "Remove All Redirects"
msgstr ""

#: apps/course_metadata/models.py:3470
msgid "Url Paths"
msgstr ""

#: apps/course_metadata/models.py:3478
msgid "Add redirects from all published course url slugs"
msgstr ""

#: apps/course_metadata/models.py:3479 apps/taxonomy_support/models.py:55
=======
#: apps/course_metadata/models.py:3476
msgid "Course Run IDs"
msgstr ""

#: apps/course_metadata/models.py:3492
msgid "Profile Image UUIDs"
msgstr ""

#: apps/course_metadata/models.py:3499
msgid "Tag"
msgstr ""

#: apps/course_metadata/models.py:3500
msgid "Course UUIDs"
msgstr ""

#: apps/course_metadata/models.py:3515
msgid "Remove All Redirects"
msgstr ""

#: apps/course_metadata/models.py:3516
msgid "Url Paths"
msgstr ""

#: apps/course_metadata/models.py:3524
msgid "Add redirects from all published course url slugs"
msgstr ""

#: apps/course_metadata/models.py:3525 apps/taxonomy_support/models.py:55
>>>>>>> 807fbd4f
msgid "Course uuids"
msgstr ""

#: apps/course_metadata/salesforce.py:78
msgid "Attempted to query Salesforce with no client for partner={}"
msgstr ""

#: apps/course_metadata/salesforce.py:237
msgid "Unable to associate a case for comments for {}"
msgstr ""

#: apps/course_metadata/templates/admin/course_metadata/course_run.html:24
msgid "Cancel"
msgstr ""

#: apps/course_metadata/templates/admin/course_metadata/course_run.html:27
msgid "Back to Program"
msgstr ""

#: apps/course_metadata/templates/admin/course_metadata/course_run.html:29
msgid "Save Course Run"
msgstr ""

#: apps/course_metadata/templates/admin/course_metadata/course_skills.html:11
#: apps/course_metadata/templates/admin/course_metadata/refresh_course_skills.html:7
msgid "Home"
msgstr ""

#: apps/course_metadata/templates/admin/course_metadata/course_skills.html:26
msgid "Course Skills"
msgstr ""

#: apps/course_metadata/templates/admin/course_metadata/refresh_course_skills.html:22
#: apps/course_metadata/templates/admin/course_metadata/refresh_course_skills.html:32
msgid "Refresh Course Skills"
msgstr ""

#: apps/course_metadata/templates/course_metadata/email/comment.html:7
#, python-format
msgid ""
"%(user_name)s made the following comment on %(course_name)s on %(date)s at "
"%(time)s"
msgstr ""

#: apps/course_metadata/templates/course_metadata/email/comment.html:19
#: apps/course_metadata/templates/course_metadata/email/comment.txt:9
msgid "View comment in Publisher"
msgstr ""

#: apps/course_metadata/templates/course_metadata/email/comment.html:21
#: apps/course_metadata/templates/course_metadata/email/comment.txt:11
msgid "The edX team"
msgstr ""

#: apps/course_metadata/templates/course_metadata/email/comment.txt:3
#, python-format
msgid ""
"%(user_name)s made the following comment on %(course_name)s %(date)s at "
"%(time)s"
msgstr ""

#: apps/course_metadata/templates/course_metadata/email/go_live.html:9
#: apps/course_metadata/templates/course_metadata/email/go_live.txt:3
#: apps/course_metadata/templates/course_metadata/email/internal_review.html:9
#: apps/course_metadata/templates/course_metadata/email/internal_review.txt:3
#: apps/course_metadata/templates/course_metadata/email/legal_review.html:9
#: apps/course_metadata/templates/course_metadata/email/legal_review.txt:3
#: apps/course_metadata/templates/course_metadata/email/reviewed.html:9
#: apps/course_metadata/templates/course_metadata/email/reviewed.txt:3
#, python-format
msgid "Dear %(recipient_name)s,"
msgstr ""

#: apps/course_metadata/templates/course_metadata/email/go_live.html:17
#: apps/course_metadata/templates/course_metadata/email/go_live.txt:7
#, python-format
msgid ""
"The About page for the %(course_run_number)s course run of %(course_name)s "
"has been published. No further action is necessary."
msgstr ""

#: apps/course_metadata/templates/course_metadata/email/go_live.html:24
#, python-brace-format
msgid "{link_start}{preview_url}{link_middle}View this About page.{link_end}"
msgstr ""

#: apps/course_metadata/templates/course_metadata/email/go_live.html:31
#: apps/course_metadata/templates/course_metadata/email/reviewed.html:36
#, python-brace-format
msgid ""
"Note: This email address is unable to receive replies. For questions or "
"comments, please contact {link_start}{contact_us_email}{link_middle}your "
"Project Coordinator{link_end}."
msgstr ""

#: apps/course_metadata/templates/course_metadata/email/go_live.txt:11
#, python-format
msgid "View this About page. %(preview_url)s"
msgstr ""

#: apps/course_metadata/templates/course_metadata/email/go_live.txt:15
#: apps/course_metadata/templates/course_metadata/email/reviewed.txt:25
#, python-format
msgid ""
"Note: This email address is unable to receive replies. For questions or "
"comments, please contact your Project Coordinator at %(contact_us_email)s."
msgstr ""

#: apps/course_metadata/templates/course_metadata/email/internal_review.html:14
#, python-brace-format
msgid ""
"{org_name} has submitted {course_key} for review. {link_start}"
"{course_page_url}{link_middle}View this course run in Publisher{link_end} to "
"review the changes and mark it as reviewed."
msgstr ""

#: apps/course_metadata/templates/course_metadata/email/internal_review.html:20
#, python-brace-format
msgid ""
"This is a good time to {link_start}{studio_url}{link_middle}review this "
"course run in Studio{link_end}."
msgstr ""

#: apps/course_metadata/templates/course_metadata/email/internal_review.html:27
#, python-brace-format
msgid ""
"Visit the {link_start}{restricted_admin_url}{link_middle}restricted course "
"admin page{link_end} to set embargo rules for this course, as needed."
msgstr ""

#: apps/course_metadata/templates/course_metadata/email/internal_review.txt:6
#, python-format
msgid "%(org_name)s has submitted %(course_key)s for review."
msgstr ""

#: apps/course_metadata/templates/course_metadata/email/internal_review.txt:10
#, python-format
msgid "Publisher page: %(course_page_url)s"
msgstr ""

#: apps/course_metadata/templates/course_metadata/email/internal_review.txt:14
#, python-format
msgid "Studio page: %(studio_url)s"
msgstr ""

#: apps/course_metadata/templates/course_metadata/email/internal_review.txt:19
#, python-format
msgid "Restricted Course admin: %(restricted_admin_url)s"
msgstr ""

#: apps/course_metadata/templates/course_metadata/email/legal_review.html:15
#, python-brace-format
msgid ""
"{org_name} has submitted {course_name} for review. {link_start}"
"{course_page_url}{link_middle}View this course run in Publisher{link_end} to "
"determine OFAC status."
msgstr ""

#: apps/course_metadata/templates/course_metadata/email/legal_review.html:21
#, python-brace-format
msgid ""
"Note: This email address is unable to receive replies. For questions or "
"comments, please contact {link_start}{contact_us_email}{link_middle}the "
"Project Coordinator{link_end}."
msgstr ""

#: apps/course_metadata/templates/course_metadata/email/legal_review.txt:6
#, python-format
msgid "%(org_name)s has submitted %(course_name)s for review."
msgstr ""

#: apps/course_metadata/templates/course_metadata/email/legal_review.txt:11
msgid "View this course run in Publisher above to determine OFAC status."
msgstr ""

#: apps/course_metadata/templates/course_metadata/email/legal_review.txt:15
#, python-format
msgid ""
"Note: This email address is unable to receive replies. For questions or "
"comments, please contact the Project Coordinator at %(contact_us_email)s."
msgstr ""

#: apps/course_metadata/templates/course_metadata/email/reviewed.html:15
#, python-brace-format
msgid ""
"The {link_start}{course_page_url}{link_middle}{course_run_number} course "
"run{link_end} of {course_name} has been reviewed and approved by "
"{platform_name}."
msgstr ""

#: apps/course_metadata/templates/course_metadata/email/reviewed.html:22
#: apps/course_metadata/templates/course_metadata/email/reviewed.txt:12
#, python-format
msgid ""
"The course run about page will be published on %(go_live_date)s, pending no "
"further edits."
msgstr ""

#: apps/course_metadata/templates/course_metadata/email/reviewed.html:28
#: apps/course_metadata/templates/course_metadata/email/reviewed.txt:16
msgid "The course run about page is now published."
msgstr ""

#: apps/course_metadata/templates/course_metadata/email/reviewed.txt:6
#, python-format
msgid ""
"The %(course_run_number)s course run of %(course_name)s has been reviewed "
"and approved by %(platform_name)s."
msgstr ""

#: apps/course_metadata/templates/course_metadata/email/reviewed.txt:21
#, python-format
msgid "View the course run in Publisher: %(course_page_url)s"
msgstr ""

#: apps/course_metadata/utils.py:361
msgid "Special characters not allowed in Course Number."
msgstr ""

#: apps/course_metadata/validators.py:30
#, python-brace-format
msgid "Invalid HTML received: {0}"
msgstr ""

#: apps/course_metadata/validators.py:31
msgid "Invalid HTML received"
msgstr ""

#: apps/course_metadata/validators.py:35 apps/course_metadata/validators.py:46
#, python-brace-format
msgid "{0} tag is not allowed"
msgstr ""

#: apps/course_metadata/validators.py:42
#, python-brace-format
msgid "{0} attribute is not allowed on the {1} tag"
msgstr ""

#: apps/course_metadata/views.py:35
msgid "Update excluded course runs"
msgstr ""

#: apps/course_metadata/views.py:42
msgid "The program was changed successfully."
msgstr ""

#: apps/course_metadata/views.py:123
msgid "The refresh course skills task triggered successfully."
msgstr ""

#: apps/course_metadata/views.py:223
msgid "The course skills were updated successfully."
msgstr ""

#: apps/edx_elasticsearch_dsl_extensions/exceptions.py:17
msgid ""
"Request could not be completed due to an incorrect ElasticSearch query "
"parameters"
msgstr ""

#: apps/ietf_language_tags/models.py:34
msgid "Name for translation"
msgstr ""

#: apps/ietf_language_tags/models.py:38
msgid "LanguageTag model translations"
msgstr ""

#: apps/learner_pathway/choices.py:7
msgid "Inactive"
msgstr ""

#: apps/learner_pathway/models.py:84
msgid "Title of the learner pathway."
msgstr ""

#: apps/learner_pathway/models.py:87
msgid "Course/Program associated pathways also appear in search results"
msgstr ""

#: apps/learner_pathway/models.py:90
msgid "The active/inactive status of this Pathway."
msgstr ""

#: apps/learner_pathway/models.py:118
msgid "Learner Pathway"
msgstr ""

#: apps/learner_pathway/models.py:119
msgid "Learner Pathways"
msgstr ""

#: apps/learner_pathway/models.py:165
msgid "Minimum number of nodes to complete this step of the pathway"
msgstr ""

#: apps/learner_pathway/models.py:169
msgid "Learner Pathway Step"
msgstr ""

#: apps/learner_pathway/models.py:170
msgid "Learner Pathway Steps"
msgstr ""

#: apps/learner_pathway/models.py:237
msgid "Learner Pathway Course"
msgstr ""

#: apps/learner_pathway/models.py:238
msgid "Learner Pathway Courses"
msgstr ""

#: apps/learner_pathway/models.py:275
msgid "Learner Pathway Program"
msgstr ""

#: apps/learner_pathway/models.py:276
msgid "Learner Pathway Programs"
msgstr ""

#: apps/publisher/models.py:34
msgid "Organization Role"
msgstr ""

#: apps/taxonomy_support/management/commands/update_course_recommendations.py:19
msgid "Update the course recommendations based on skills."
msgstr ""

#: apps/taxonomy_support/management/commands/update_course_recommendations.py:41
msgid ""
"Use arguments from the UpdateCourseRecommendationsConfig model instead of "
"the command line."
msgstr ""

#: apps/taxonomy_support/models.py:24
msgid "The original course, whose recommendation is stored here."
msgstr ""

#: apps/taxonomy_support/models.py:29
msgid ""
"This is the course recommended after learner completes the original course."
msgstr ""

#: apps/taxonomy_support/models.py:32
msgid "Ratio of number of common skills and total skill count."
msgstr ""

#: apps/taxonomy_support/models.py:35
msgid ""
"Count of common skills between the original course and recommended course."
msgstr ""

#: apps/taxonomy_support/models.py:38
msgid "Ratio of number of common subjects and total subject count."
msgstr ""

#: apps/taxonomy_support/models.py:41
msgid ""
"Count of common subjects between the original course and recommended course."
msgstr ""

#: apps/taxonomy_support/models.py:46
msgid "Course Recommendation"
msgstr ""

#: apps/taxonomy_support/models.py:47
msgid "Course Recommendations"
msgstr ""

#: apps/taxonomy_support/models.py:54
msgid "Adds recommendations for all published courses"
msgstr ""

#: apps/taxonomy_support/models.py:58
msgid ""
"Adds recommendations for courses created or modified in the past num days"
msgstr ""

#: urls.py:32
msgid "Discovery Service Administration"
msgstr ""<|MERGE_RESOLUTION|>--- conflicted
+++ resolved
@@ -8,11 +8,7 @@
 msgstr ""
 "Project-Id-Version: edx-platform\n"
 "Report-Msgid-Bugs-To: \n"
-<<<<<<< HEAD
-"POT-Creation-Date: 2022-08-07 20:35+0000\n"
-=======
 "POT-Creation-Date: 2022-08-28 20:35+0000\n"
->>>>>>> 807fbd4f
 "PO-Revision-Date: 2016-05-25 15:41+0000\n"
 "Last-Translator: Muhammad Ayub khan <ayubkhan@edx.org>\n"
 "Language-Team: English (http://www.transifex.com/open-edx/edx-platform/"
@@ -34,53 +30,6 @@
 "parameter."
 msgstr ""
 
-<<<<<<< HEAD
-#: apps/api/serializers.py:730
-msgid "Number of courses contained in this catalog"
-msgstr ""
-
-#: apps/api/serializers.py:733
-msgid "Usernames of users with explicit access to view this catalog"
-msgstr ""
-
-#: apps/api/serializers.py:892
-msgid "Start date cannot be after the End date"
-msgstr ""
-
-#: apps/api/serializers.py:897
-msgid "Term cannot be changed"
-msgstr ""
-
-#: apps/api/serializers.py:909
-msgid "Language in which the course is administered"
-msgstr ""
-
-#: apps/api/serializers.py:998
-msgid "Course cannot be changed for an existing course run"
-msgstr ""
-
-#: apps/api/serializers.py:1003
-msgid "Minimum effort cannot be greater than Maximum effort"
-msgstr ""
-
-#: apps/api/serializers.py:1005
-msgid "Minimum effort and Maximum effort cannot be the same"
-msgstr ""
-
-#: apps/api/serializers.py:1047
-msgid "Dictionary mapping course run IDs to boolean values"
-msgstr ""
-
-#: apps/api/serializers.py:1488
-msgid "Dictionary mapping course IDs to boolean values"
-msgstr ""
-
-#: apps/api/serializers.py:1903
-msgid "Languages that course runs in this program are offered in."
-msgstr ""
-
-#: apps/api/serializers.py:1907
-=======
 #: apps/api/serializers.py:754
 msgid "Number of courses contained in this catalog"
 msgstr ""
@@ -126,7 +75,6 @@
 msgstr ""
 
 #: apps/api/serializers.py:1947
->>>>>>> 807fbd4f
 msgid ""
 "Languages that course runs in this program have available transcripts in."
 msgstr ""
@@ -454,20 +402,12 @@
 msgstr ""
 
 #: apps/course_metadata/algolia_models.py:89
-<<<<<<< HEAD
-#: apps/course_metadata/models.py:1905
-=======
 #: apps/course_metadata/models.py:1942
->>>>>>> 807fbd4f
 msgid "Upcoming"
 msgstr ""
 
 #: apps/course_metadata/algolia_models.py:91
-<<<<<<< HEAD
-#: apps/course_metadata/models.py:1899
-=======
 #: apps/course_metadata/models.py:1936
->>>>>>> 807fbd4f
 msgid "Archived"
 msgstr ""
 
@@ -693,19 +633,11 @@
 #: apps/course_metadata/models.py:182 apps/course_metadata/models.py:372
 #: apps/course_metadata/models.py:499 apps/course_metadata/models.py:532
 #: apps/course_metadata/models.py:562 apps/course_metadata/models.py:601
-<<<<<<< HEAD
-#: apps/course_metadata/models.py:704 apps/course_metadata/models.py:842
-#: apps/course_metadata/models.py:909 apps/course_metadata/models.py:1487
-#: apps/course_metadata/models.py:2342 apps/course_metadata/models.py:3133
-#: apps/course_metadata/models.py:3225 apps/learner_pathway/models.py:33
-#: apps/learner_pathway/models.py:82 apps/learner_pathway/models.py:157
-=======
 #: apps/course_metadata/models.py:708 apps/course_metadata/models.py:846
 #: apps/course_metadata/models.py:942 apps/course_metadata/models.py:1524
 #: apps/course_metadata/models.py:2379 apps/course_metadata/models.py:3179
 #: apps/course_metadata/models.py:3271 apps/learner_pathway/models.py:34
 #: apps/learner_pathway/models.py:83 apps/learner_pathway/models.py:158
->>>>>>> 807fbd4f
 msgid "UUID"
 msgstr ""
 
@@ -914,13 +846,8 @@
 "inputted"
 msgstr ""
 
-<<<<<<< HEAD
-#: apps/course_metadata/models.py:219 apps/course_metadata/models.py:981
-#: apps/course_metadata/models.py:1564
-=======
 #: apps/course_metadata/models.py:219 apps/course_metadata/models.py:1014
 #: apps/course_metadata/models.py:1601
->>>>>>> 807fbd4f
 msgid ""
 "Pick a tag from the suggestions. To make a new tag, add a comma after the "
 "tag name."
@@ -965,11 +892,7 @@
 msgstr ""
 
 #: apps/course_metadata/models.py:371 apps/course_metadata/models.py:566
-<<<<<<< HEAD
-#: apps/course_metadata/models.py:604 apps/course_metadata/models.py:921
-=======
 #: apps/course_metadata/models.py:604 apps/course_metadata/models.py:954
->>>>>>> 807fbd4f
 msgid "Leave this field blank to have the value generated automatically."
 msgstr ""
 
@@ -1076,17 +999,6 @@
 msgid "International value per click in U.S. dollars."
 msgstr ""
 
-<<<<<<< HEAD
-#: apps/course_metadata/models.py:884
-msgid "Allowlist"
-msgstr ""
-
-#: apps/course_metadata/models.py:885
-msgid "Blocklist"
-msgstr ""
-
-#: apps/course_metadata/models.py:917
-=======
 #: apps/course_metadata/models.py:893
 msgid "Latitude"
 msgstr ""
@@ -1104,27 +1016,11 @@
 msgstr ""
 
 #: apps/course_metadata/models.py:950
->>>>>>> 807fbd4f
 msgid ""
 "When making reruns for this course, they will use this key instead of the "
 "course key."
 msgstr ""
 
-<<<<<<< HEAD
-#: apps/course_metadata/models.py:951
-msgid "Add the course image"
-msgstr ""
-
-#: apps/course_metadata/models.py:954 apps/course_metadata/models.py:2333
-msgid "FAQ"
-msgstr ""
-
-#: apps/course_metadata/models.py:957
-msgid "Total number of learners who have enrolled in this course"
-msgstr ""
-
-#: apps/course_metadata/models.py:961
-=======
 #: apps/course_metadata/models.py:984
 msgid "Add the course image"
 msgstr ""
@@ -1138,23 +1034,11 @@
 msgstr ""
 
 #: apps/course_metadata/models.py:994
->>>>>>> 807fbd4f
 msgid ""
 "Total number of learners who have enrolled in this course in the last 6 "
 "months"
 msgstr ""
 
-<<<<<<< HEAD
-#: apps/course_metadata/models.py:975
-msgid "Course number format e.g CS002x, BIO1.1x, BIO1.2x"
-msgstr ""
-
-#: apps/course_metadata/models.py:989
-msgid "Additional Information"
-msgstr ""
-
-#: apps/course_metadata/models.py:1010
-=======
 #: apps/course_metadata/models.py:1008
 msgid "Course number format e.g CS002x, BIO1.1x, BIO1.2x"
 msgstr ""
@@ -1164,30 +1048,10 @@
 msgstr ""
 
 #: apps/course_metadata/models.py:1047
->>>>>>> 807fbd4f
 msgid ""
 "This field signifies if this course is in the enterprise subscription catalog"
 msgstr ""
 
-<<<<<<< HEAD
-#: apps/course_metadata/models.py:1161
-msgid "Future"
-msgstr ""
-
-#: apps/course_metadata/models.py:1163
-msgid "Past"
-msgstr ""
-
-#: apps/course_metadata/models.py:1483
-msgid "Blocked"
-msgstr ""
-
-#: apps/course_metadata/models.py:1484
-msgid "Unrestricted"
-msgstr ""
-
-#: apps/course_metadata/models.py:1497
-=======
 #: apps/course_metadata/models.py:1198
 msgid "Future"
 msgstr ""
@@ -1205,61 +1069,33 @@
 msgstr ""
 
 #: apps/course_metadata/models.py:1534
->>>>>>> 807fbd4f
 msgid ""
 "Title specific for this run of a course. Leave this value blank to default "
 "to the parent course's title."
 msgstr ""
 
-<<<<<<< HEAD
-#: apps/course_metadata/models.py:1506
-=======
 #: apps/course_metadata/models.py:1543
->>>>>>> 807fbd4f
 msgid ""
 "Short description specific for this run of a course. Leave this value blank "
 "to default to the parent course's short_description attribute."
 msgstr ""
 
-<<<<<<< HEAD
-#: apps/course_metadata/models.py:1510
-=======
 #: apps/course_metadata/models.py:1547
->>>>>>> 807fbd4f
 msgid ""
 "Full description specific for this run of a course. Leave this value blank "
 "to default to the parent course's full_description attribute."
 msgstr ""
 
-<<<<<<< HEAD
-#: apps/course_metadata/models.py:1515
-=======
 #: apps/course_metadata/models.py:1552
->>>>>>> 807fbd4f
 msgid ""
 "Estimated minimum number of hours per week needed to complete a course run."
 msgstr ""
 
-<<<<<<< HEAD
-#: apps/course_metadata/models.py:1518
-=======
 #: apps/course_metadata/models.py:1555
->>>>>>> 807fbd4f
 msgid ""
 "Estimated maximum number of hours per week needed to complete a course run."
 msgstr ""
 
-<<<<<<< HEAD
-#: apps/course_metadata/models.py:1521
-msgid "Estimated number of weeks needed to complete this course run."
-msgstr ""
-
-#: apps/course_metadata/models.py:1528
-msgid "Total number of learners who have enrolled in this course run"
-msgstr ""
-
-#: apps/course_metadata/models.py:1532
-=======
 #: apps/course_metadata/models.py:1558
 msgid "Estimated number of weeks needed to complete this course run."
 msgstr ""
@@ -1269,70 +1105,38 @@
 msgstr ""
 
 #: apps/course_metadata/models.py:1569
->>>>>>> 807fbd4f
 msgid ""
 "Total number of learners who have enrolled in this course run in the last 6 "
 "months"
 msgstr ""
 
-<<<<<<< HEAD
-#: apps/course_metadata/models.py:1545
-=======
 #: apps/course_metadata/models.py:1582
->>>>>>> 807fbd4f
 msgid ""
 "Whether this run should be hidden from API responses.  Do not edit here - "
 "this value will be overwritten by the \"Course Visibility In Catalog\" field "
 "in Studio via Refresh Course Metadata."
 msgstr ""
 
-<<<<<<< HEAD
-#: apps/course_metadata/models.py:1551
-msgid "Indicates whether the course relation has been manually overridden."
-msgstr ""
-
-#: apps/course_metadata/models.py:1558
-=======
 #: apps/course_metadata/models.py:1588
 msgid "Indicates whether the course relation has been manually overridden."
 msgstr ""
 
 #: apps/course_metadata/models.py:1595
->>>>>>> 807fbd4f
 msgid ""
 "'What You Will Learn' description for this particular course run. Leave this "
 "value blank to default to the parent course's Outcome attribute."
 msgstr ""
 
-<<<<<<< HEAD
-#: apps/course_metadata/models.py:1571
-msgid "Add OFAC restriction text to the FAQ section of the Marketing site"
-msgstr ""
-
-#: apps/course_metadata/models.py:1591
-=======
 #: apps/course_metadata/models.py:1608
 msgid "Add OFAC restriction text to the FAQ section of the Marketing site"
 msgstr ""
 
 #: apps/course_metadata/models.py:1628
->>>>>>> 807fbd4f
 msgid ""
 "This calculated field signifies if this course run is in the enterprise "
 "subscription catalog"
 msgstr ""
 
-<<<<<<< HEAD
-#: apps/course_metadata/models.py:1901
-msgid "Current"
-msgstr ""
-
-#: apps/course_metadata/models.py:1903
-msgid "Starting Soon"
-msgstr ""
-
-#: apps/course_metadata/models.py:1943
-=======
 #: apps/course_metadata/models.py:1938
 msgid "Current"
 msgstr ""
@@ -1342,39 +1146,11 @@
 msgstr ""
 
 #: apps/course_metadata/models.py:1980
->>>>>>> 807fbd4f
 msgid ""
 "Switching seat types after being reviewed is not supported. Please reach out "
 "to your project coordinator for additional help if necessary."
 msgstr ""
 
-<<<<<<< HEAD
-#: apps/course_metadata/models.py:2334
-msgid "FAQs"
-msgstr ""
-
-#: apps/course_metadata/models.py:2344
-msgid "The user-facing display title for this Program."
-msgstr ""
-
-#: apps/course_metadata/models.py:2346
-msgid "A brief, descriptive subtitle for the Program."
-msgstr ""
-
-#: apps/course_metadata/models.py:2348
-msgid "A brief hook for the marketing website"
-msgstr ""
-
-#: apps/course_metadata/models.py:2351
-msgid "The lifecycle status of this Program."
-msgstr ""
-
-#: apps/course_metadata/models.py:2355
-msgid "Slug used to generate links to the marketing site"
-msgstr ""
-
-#: apps/course_metadata/models.py:2361
-=======
 #: apps/course_metadata/models.py:2371
 msgid "FAQs"
 msgstr ""
@@ -1400,52 +1176,28 @@
 msgstr ""
 
 #: apps/course_metadata/models.py:2398
->>>>>>> 807fbd4f
 msgid ""
 "If this box is not checked, courses will be ordered as in the courses select "
 "box above."
 msgstr ""
 
-<<<<<<< HEAD
-#: apps/course_metadata/models.py:2375
-=======
 #: apps/course_metadata/models.py:2412
->>>>>>> 807fbd4f
 msgid ""
 "This field is now deprecated (ECOM-6021).Estimated number of weeks needed to "
 "complete a course run belonging to this program."
 msgstr ""
 
-<<<<<<< HEAD
-#: apps/course_metadata/models.py:2401
-msgid "DEPRECATED: Use the card image field"
-msgstr ""
-
-#: apps/course_metadata/models.py:2408
-=======
 #: apps/course_metadata/models.py:2438
 msgid "DEPRECATED: Use the card image field"
 msgstr ""
 
 #: apps/course_metadata/models.py:2445
->>>>>>> 807fbd4f
 msgid ""
 "This field can be used by API clients to determine the order in which "
 "instructors will be displayed on program pages. Instructors in this list "
 "should appear before all others associated with this programs courses runs."
 msgstr ""
 
-<<<<<<< HEAD
-#: apps/course_metadata/models.py:2419
-msgid "The description of credit redemption for courses in program"
-msgstr ""
-
-#: apps/course_metadata/models.py:2424
-msgid "Allow courses in this program to be purchased in a single transaction"
-msgstr ""
-
-#: apps/course_metadata/models.py:2428
-=======
 #: apps/course_metadata/models.py:2456
 msgid "The description of credit redemption for courses in program"
 msgstr ""
@@ -1455,120 +1207,60 @@
 msgstr ""
 
 #: apps/course_metadata/models.py:2465
->>>>>>> 807fbd4f
 msgid ""
 "Hide program on marketing site landing and search pages. This program MAY "
 "have a detail page."
 msgstr ""
 
-<<<<<<< HEAD
-#: apps/course_metadata/models.py:2431
-msgid "Total number of learners who have enrolled in courses this program"
-msgstr ""
-
-#: apps/course_metadata/models.py:2436
-=======
 #: apps/course_metadata/models.py:2468
 msgid "Total number of learners who have enrolled in courses this program"
 msgstr ""
 
 #: apps/course_metadata/models.py:2473
->>>>>>> 807fbd4f
 msgid ""
 "Total number of learners who have enrolled in courses in this program in the "
 "last 6 months"
 msgstr ""
 
-<<<<<<< HEAD
-#: apps/course_metadata/models.py:2441
-=======
 #: apps/course_metadata/models.py:2478
->>>>>>> 807fbd4f
 msgid ""
 "Number of credits a learner will earn upon successful completion of the "
 "program"
 msgstr ""
 
-<<<<<<< HEAD
-#: apps/course_metadata/models.py:2445
-=======
 #: apps/course_metadata/models.py:2482
->>>>>>> 807fbd4f
 msgid ""
 "This calculated field signifies if all the courses in this program are "
 "included in the enterprise subscription catalog "
 msgstr ""
 
-<<<<<<< HEAD
-#: apps/course_metadata/models.py:2449
-=======
 #: apps/course_metadata/models.py:2486
->>>>>>> 807fbd4f
 msgid ""
 "A field to override Organization short code alias specific for this program."
 msgstr ""
 
-<<<<<<< HEAD
-#: apps/course_metadata/models.py:2456
-msgid "A field to override Organization logo specific for this program."
-msgstr ""
-
-#: apps/course_metadata/models.py:2460
-=======
 #: apps/course_metadata/models.py:2493
 msgid "A field to override Organization logo specific for this program."
 msgstr ""
 
 #: apps/course_metadata/models.py:2497
->>>>>>> 807fbd4f
 msgid ""
 "Primary subject field specific for this program. Useful field in case there "
 "are no courses associated with this program."
 msgstr ""
 
-<<<<<<< HEAD
-#: apps/course_metadata/models.py:2465
-=======
 #: apps/course_metadata/models.py:2502
->>>>>>> 807fbd4f
 msgid ""
 "Level type specific for this program. Useful field in case there are no "
 "courses associated with this program."
 msgstr ""
 
-<<<<<<< HEAD
-#: apps/course_metadata/models.py:2470
-=======
 #: apps/course_metadata/models.py:2507
->>>>>>> 807fbd4f
 msgid ""
 "Language code specific for this program. Useful field in case there are no "
 "courses associated with this program."
 msgstr ""
 
-<<<<<<< HEAD
-#: apps/course_metadata/models.py:2843
-msgid "The actual rank number"
-msgstr ""
-
-#: apps/course_metadata/models.py:2844
-msgid "What does the rank number mean"
-msgstr ""
-
-#: apps/course_metadata/models.py:2845
-msgid "From where the rank is obtained"
-msgstr ""
-
-#: apps/course_metadata/models.py:2861
-msgid "Callback URL to partner application flow"
-msgstr ""
-
-#: apps/course_metadata/models.py:2864
-msgid "Overall program ranking (e.g. \"#1 in the U.S.\")"
-msgstr ""
-
-#: apps/course_metadata/models.py:2869
-=======
 #: apps/course_metadata/models.py:2520
 msgid ""
 "Pick a tag/label from the suggestions. To make a new tag, add a comma after "
@@ -1596,43 +1288,11 @@
 msgstr ""
 
 #: apps/course_metadata/models.py:2915
->>>>>>> 807fbd4f
 msgid ""
 "The 6 character hex value of the color to make the banner borders\n"
 "            (e.g. \"#ff0000\" which equals red) No need to provide the `#`"
 msgstr ""
 
-<<<<<<< HEAD
-#: apps/course_metadata/models.py:2878
-msgid "Provide a campus image for the header of the degree"
-msgstr ""
-
-#: apps/course_metadata/models.py:2884
-msgid "Provide a background image for the title section of the degree"
-msgstr ""
-
-#: apps/course_metadata/models.py:2889
-msgid "The fine print that displays at the Tuition section's bottom"
-msgstr ""
-
-#: apps/course_metadata/models.py:2894
-msgid "The fine print that displays at the Deadline section's bottom"
-msgstr ""
-
-#: apps/course_metadata/models.py:2901
-msgid "The sailthru email list name to capture leads"
-msgstr ""
-
-#: apps/course_metadata/models.py:2915
-msgid "Please provide an image file for the lead capture banner."
-msgstr ""
-
-#: apps/course_metadata/models.py:2918
-msgid "The Hubspot form ID for the lead capture form"
-msgstr ""
-
-#: apps/course_metadata/models.py:2924
-=======
 #: apps/course_metadata/models.py:2924
 msgid "Provide a campus image for the header of the degree"
 msgstr ""
@@ -1662,41 +1322,17 @@
 msgstr ""
 
 #: apps/course_metadata/models.py:2970
->>>>>>> 807fbd4f
 msgid ""
 "The ID of the Taxi Form (by 2U) that would be rendered in place of the "
 "hubspot capture form"
 msgstr ""
 
-<<<<<<< HEAD
-#: apps/course_metadata/models.py:2930
-=======
 #: apps/course_metadata/models.py:2976
->>>>>>> 807fbd4f
 msgid ""
 "The grouping of the Taxi Form (by 2U) that would be rendered instead of the "
 "hubspot capture form"
 msgstr ""
 
-<<<<<<< HEAD
-#: apps/course_metadata/models.py:2936
-msgid "URL to micromasters landing page"
-msgstr ""
-
-#: apps/course_metadata/models.py:2942
-msgid "Micromasters verbose title"
-msgstr ""
-
-#: apps/course_metadata/models.py:2948
-msgid "Micromasters descriptive paragraph"
-msgstr ""
-
-#: apps/course_metadata/models.py:2961
-msgid "Customized background image for the MicroMasters section."
-msgstr ""
-
-#: apps/course_metadata/models.py:2965
-=======
 #: apps/course_metadata/models.py:2982
 msgid "URL to micromasters landing page"
 msgstr ""
@@ -1714,119 +1350,11 @@
 msgstr ""
 
 #: apps/course_metadata/models.py:3011
->>>>>>> 807fbd4f
 msgid ""
 "Override org name if micromasters program comes from different organization "
 "than Masters program"
 msgstr ""
 
-<<<<<<< HEAD
-#: apps/course_metadata/models.py:2972
-msgid "Ranking display for search card (e.g. \"#1 in the U.S.\""
-msgstr ""
-
-#: apps/course_metadata/models.py:2978
-msgid "Cost display for search card (e.g. \"$9,999\""
-msgstr ""
-
-#: apps/course_metadata/models.py:2984
-msgid "Number of courses for search card (e.g. \"11 Courses\""
-msgstr ""
-
-#: apps/course_metadata/models.py:3005
-msgid "The redirect URL of the degree on external site"
-msgstr ""
-
-#: apps/course_metadata/models.py:3010
-msgid "The URL of the landing page on external site"
-msgstr ""
-
-#: apps/course_metadata/models.py:3045
-msgid "Bell"
-msgstr ""
-
-#: apps/course_metadata/models.py:3046
-msgid "Certificate"
-msgstr ""
-
-#: apps/course_metadata/models.py:3047
-msgid "Checkmark"
-msgstr ""
-
-#: apps/course_metadata/models.py:3048
-msgid "Clock"
-msgstr ""
-
-#: apps/course_metadata/models.py:3049
-msgid "Desktop"
-msgstr ""
-
-#: apps/course_metadata/models.py:3050
-msgid "Info"
-msgstr ""
-
-#: apps/course_metadata/models.py:3051
-msgid "Sitemap"
-msgstr ""
-
-#: apps/course_metadata/models.py:3052
-msgid "User"
-msgstr ""
-
-#: apps/course_metadata/models.py:3053
-msgid "Dollar"
-msgstr ""
-
-#: apps/course_metadata/models.py:3054
-msgid "Book"
-msgstr ""
-
-#: apps/course_metadata/models.py:3055
-msgid "Mortar Board"
-msgstr ""
-
-#: apps/course_metadata/models.py:3056
-msgid "Star"
-msgstr ""
-
-#: apps/course_metadata/models.py:3057
-msgid "Trophy"
-msgstr ""
-
-#: apps/course_metadata/models.py:3061
-msgid "Icon FA class"
-msgstr ""
-
-#: apps/course_metadata/models.py:3062
-msgid "Paired text"
-msgstr ""
-
-#: apps/course_metadata/models.py:3081
-msgid "Deadline applies for this semester (e.g. Spring 2019"
-msgstr ""
-
-#: apps/course_metadata/models.py:3085
-msgid "Describes the deadline (e.g. Early Admission Deadline)"
-msgstr ""
-
-#: apps/course_metadata/models.py:3089
-msgid "The date after which the deadline expires (e.g. January 1, 2019)"
-msgstr ""
-
-#: apps/course_metadata/models.py:3093
-msgid "The time after which the deadline expires (e.g. 11:59 PM EST)."
-msgstr ""
-
-#: apps/course_metadata/models.py:3114
-msgid "Describes what the cost is for (e.g. Tuition)"
-msgstr ""
-
-#: apps/course_metadata/models.py:3118
-msgid "String-based field stating how much the cost is (e.g. $1000)."
-msgstr ""
-
-#: apps/course_metadata/models.py:3146
-=======
 #: apps/course_metadata/models.py:3018
 msgid "Ranking display for search card (e.g. \"#1 in the U.S.\""
 msgstr ""
@@ -1932,7 +1460,6 @@
 msgstr ""
 
 #: apps/course_metadata/models.py:3192
->>>>>>> 807fbd4f
 msgid ""
 "A high-level overview of the degree's courseware. The \"brief\"\n"
 "            text is the first 750 characters of \"marketing_text\" and must "
@@ -1940,37 +1467,6 @@
 "            valid HTML."
 msgstr ""
 
-<<<<<<< HEAD
-#: apps/course_metadata/models.py:3154
-msgid "A high-level overview of the degree's courseware."
-msgstr ""
-
-#: apps/course_metadata/models.py:3230
-msgid "Organization name"
-msgstr ""
-
-#: apps/course_metadata/models.py:3252
-msgid "These programs are for a different partner than the pathway itself: {}"
-msgstr ""
-
-#: apps/course_metadata/models.py:3264
-msgid "Facebook"
-msgstr ""
-
-#: apps/course_metadata/models.py:3265
-msgid "Twitter"
-msgstr ""
-
-#: apps/course_metadata/models.py:3266
-msgid "Blog"
-msgstr ""
-
-#: apps/course_metadata/models.py:3267
-msgid "Others"
-msgstr ""
-
-#: apps/course_metadata/models.py:3319
-=======
 #: apps/course_metadata/models.py:3200
 msgid "A high-level overview of the degree's courseware."
 msgstr ""
@@ -2000,65 +1496,25 @@
 msgstr ""
 
 #: apps/course_metadata/models.py:3365
->>>>>>> 807fbd4f
 #, python-brace-format
 msgid ""
 "Partner {partner_key} and course partner {course_partner_key} do not match "
 "when attempting to save url slug {url_slug}"
 msgstr ""
 
-<<<<<<< HEAD
-#: apps/course_metadata/models.py:3339
-=======
 #: apps/course_metadata/models.py:3385
->>>>>>> 807fbd4f
 #, python-brace-format
 msgid ""
 "Partner {partner_key} and course partner {course_partner_key} do not match "
 "when attempting to save url redirect {url_path}"
 msgstr ""
 
-<<<<<<< HEAD
-#: apps/course_metadata/models.py:3367 apps/course_metadata/models.py:3380
-=======
 #: apps/course_metadata/models.py:3413 apps/course_metadata/models.py:3426
->>>>>>> 807fbd4f
 msgid ""
 "It expects the data will be provided in a csv file format with first row "
 "containing all the headers."
 msgstr ""
 
-<<<<<<< HEAD
-#: apps/course_metadata/models.py:3430
-msgid "Course Run IDs"
-msgstr ""
-
-#: apps/course_metadata/models.py:3446
-msgid "Profile Image UUIDs"
-msgstr ""
-
-#: apps/course_metadata/models.py:3453
-msgid "Tag"
-msgstr ""
-
-#: apps/course_metadata/models.py:3454
-msgid "Course UUIDs"
-msgstr ""
-
-#: apps/course_metadata/models.py:3469
-msgid "Remove All Redirects"
-msgstr ""
-
-#: apps/course_metadata/models.py:3470
-msgid "Url Paths"
-msgstr ""
-
-#: apps/course_metadata/models.py:3478
-msgid "Add redirects from all published course url slugs"
-msgstr ""
-
-#: apps/course_metadata/models.py:3479 apps/taxonomy_support/models.py:55
-=======
 #: apps/course_metadata/models.py:3476
 msgid "Course Run IDs"
 msgstr ""
@@ -2088,7 +1544,6 @@
 msgstr ""
 
 #: apps/course_metadata/models.py:3525 apps/taxonomy_support/models.py:55
->>>>>>> 807fbd4f
 msgid "Course uuids"
 msgstr ""
 
