import datetime
import urllib.parse
from unittest import mock

import pytest
import pytz
from django.test import RequestFactory
from django.urls import reverse

from course_discovery.apps.api.serializers import MinimalProgramSerializer
from course_discovery.apps.api.v1.tests.test_views.mixins import FuzzyInt, SerializationMixin
from course_discovery.apps.api.v1.views.programs import ProgramViewSet
from course_discovery.apps.core.tests.factories import USER_PASSWORD, UserFactory
from course_discovery.apps.core.tests.helpers import make_image_file
from course_discovery.apps.course_metadata.choices import ProgramStatus
from course_discovery.apps.course_metadata.models import Program
from course_discovery.apps.course_metadata.tests.factories import (
    CorporateEndorsementFactory, CourseFactory, CourseRunFactory, CurriculumCourseMembershipFactory, CurriculumFactory,
    CurriculumProgramMembershipFactory, EndorsementFactory, ExpectedLearningItemFactory, JobOutlookItemFactory,
    OrganizationFactory, PersonFactory, ProgramFactory, VideoFactory
)


@pytest.mark.django_db
@pytest.mark.usefixtures('django_cache')
class TestProgramViewSet(SerializationMixin):
    client = None
    django_assert_num_queries = None
    list_path = reverse('api:v1:program-list')
    partner = None
    request = None

    @pytest.fixture(autouse=True)
    def setup(self, client, django_assert_num_queries, partner):
        user = UserFactory(is_staff=True, is_superuser=True)

        client.login(username=user.username, password=USER_PASSWORD)

        site = partner.site
        request = RequestFactory(SERVER_NAME=site.domain).get('')
        request.site = site
        request.user = user

        self.client = client
        self.django_assert_num_queries = django_assert_num_queries
        self.partner = partner
        self.request = request

    def create_program(self, courses=None):
        organizations = [OrganizationFactory(partner=self.partner)]
        person = PersonFactory()

        if courses is None:
            courses = [CourseFactory(partner=self.partner)]
            CourseRunFactory(course=courses[0], staff=[person])

        program = ProgramFactory(
            courses=courses,
            authoring_organizations=organizations,
            credit_backing_organizations=organizations,
            corporate_endorsements=CorporateEndorsementFactory.create_batch(1),
            individual_endorsements=EndorsementFactory.create_batch(1),
            expected_learning_items=ExpectedLearningItemFactory.create_batch(1),
            job_outlook_items=JobOutlookItemFactory.create_batch(1),
            instructor_ordering=PersonFactory.create_batch(1),
            banner_image=make_image_file('test_banner.jpg'),
            video=VideoFactory(),
            partner=self.partner,
        )
        
        print (program.enterprise_subscription_inclusion)
        return program

    def create_curriculum(self, parent_program):
        person = PersonFactory()
        course = CourseFactory(partner=self.partner)
        CourseRunFactory(course=course, staff=[person])
        CourseRunFactory(course=course, staff=[person])

        curriculum = CurriculumFactory(
            program=parent_program
        )
        CurriculumCourseMembershipFactory(
            course=course,
            curriculum=curriculum
        )
        return curriculum

    def assert_retrieve_success(self, program, querystring=None):
        """ Verify the retrieve endpoint succesfully returns a serialized program. """
        url = reverse('api:v1:program-detail', kwargs={'uuid': program.uuid})
        url2 = '/api/v1/programs/'


        if querystring:
            url += '?' + urllib.parse.urlencode(querystring)

        print("kiraurl")
        print(url)
        response2 = self.client.get(url2)
        print(response2.data)


        response = self.client.get(url)
        assert response.status_code == 200
        return response

<<<<<<< HEAD
    def test_authentication(self):
        """ Verify the endpoint requires the user to be authenticated. """
        response = self.client.get(self.list_path)
        assert response.status_code == 200

        self.client.logout()
        response = self.client.get(self.list_path)
        assert response.status_code == 401

    def test_retrieve(self, django_assert_num_queries):
        """ Verify the endpoint returns the details for a single program. """
        program = self.create_program()

        with django_assert_num_queries(FuzzyInt(89, 2)):
            response = self.assert_retrieve_success(program)
        # property does not have the right values while being indexed
        del program._course_run_weeks_to_complete
        assert response.data == self.serialize_program(program)

        # Verify that requests including querystring parameters are cached separately.
        response = self.assert_retrieve_success(program, querystring={'use_full_course_serializer': 1})
        assert response.data == self.serialize_program(program, extra_context={'use_full_course_serializer': 1})

    def test_retrieve_basic_curriculum(self, django_assert_num_queries):
        program = self.create_program(courses=[])
        self.create_curriculum(program)

        with django_assert_num_queries(73):
            response = self.assert_retrieve_success(program)
        assert response.data == self.serialize_program(program)
=======
    # def test_authentication(self):
    #     """ Verify the endpoint requires the user to be authenticated. """
    #     response = self.client.get(self.list_path)
    #     assert response.status_code == 200

    #     self.client.logout()
    #     response = self.client.get(self.list_path)
    #     assert response.status_code == 401

    # def test_retrieve(self, django_assert_num_queries):
    #     """ Verify the endpoint returns the details for a single program. """
    #     program = self.create_program()

    #     with django_assert_num_queries(FuzzyInt(57, 2)):
    #         response = self.assert_retrieve_success(program)
    #     # property does not have the right values while being indexed
    #     del program._course_run_weeks_to_complete
    #     assert response.data == self.serialize_program(program)

    #     # Verify that requests including querystring parameters are cached separately.
    #     response = self.assert_retrieve_success(program, querystring={'use_full_course_serializer': 1})
    #     assert response.data == self.serialize_program(program, extra_context={'use_full_course_serializer': 1})

    # def test_retrieve_basic_curriculum(self, django_assert_num_queries):
    #     program = self.create_program(courses=[])
    #     self.create_curriculum(program)

    #     # Notes on this query count:
    #     # 37 queries to get program without a curriculum and no courses
    #     # +2 for curriculum details (related courses, related programs)
    #     # +8 for course details on 1 or more courses across all sibling curricula
    #     with django_assert_num_queries(47):
    #         response = self.assert_retrieve_success(program)
    #     assert response.data == self.serialize_program(program)
>>>>>>> 6773e48b

    def test_retrieve_curriculum_with_child_programs(self, django_assert_num_queries):
        parent_program = self.create_program(courses=[])
        curriculum = self.create_curriculum(parent_program)

        child_program1 = self.create_program()
        child_program2 = self.create_program()
        CurriculumProgramMembershipFactory(
            program=child_program1,
            curriculum=curriculum
        )
        CurriculumProgramMembershipFactory(
            program=child_program2,
            curriculum=curriculum
        )

<<<<<<< HEAD
        with django_assert_num_queries(FuzzyInt(88, 2)):
            response = self.assert_retrieve_success(parent_program)
        assert response.data == self.serialize_program(parent_program)

    @pytest.mark.parametrize('order_courses_by_start_date', (True, False,))
    def test_retrieve_with_sorting_flag(self, order_courses_by_start_date, django_assert_num_queries):
        """ Verify the number of queries is the same with sorting flag set to true. """
        course_list = CourseFactory.create_batch(3, partner=self.partner)
        for course in course_list:
            CourseRunFactory(course=course)
        program = ProgramFactory(
            courses=course_list,
            order_courses_by_start_date=order_courses_by_start_date,
            partner=self.partner)
        # property does not have the right values while being indexed
        del program._course_run_weeks_to_complete
        with django_assert_num_queries(FuzzyInt(114, 1)):  
            response = self.assert_retrieve_success(program)
        assert response.data == self.serialize_program(program)
        assert course_list == list(program.courses.all())

    def test_retrieve_has_sorted_courses(self):
        """ Verify that runs inside a course are sorted properly. """
        course = CourseFactory(partner=self.partner)
        run1 = CourseRunFactory(course=course, start=datetime.datetime(2003, 1, 1, tzinfo=pytz.UTC))
        run2 = CourseRunFactory(course=course, start=datetime.datetime(2002, 1, 1, tzinfo=pytz.UTC))
        run3 = CourseRunFactory(course=course, start=datetime.datetime(2004, 1, 1, tzinfo=pytz.UTC))
        program = self.create_program(courses=[course])

        response = self.assert_retrieve_success(program)
        expected_keys = [run2.key, run1.key, run3.key]
        response_keys = [run['key'] for run in response.data['courses'][0]['course_runs']]
        assert expected_keys == response_keys

    def test_retrieve_without_course_runs(self, django_assert_num_queries):
        """ Verify the endpoint returns data for a program even if the program's courses have no course runs. """
        course = CourseFactory(partner=self.partner)
        program = ProgramFactory(courses=[course], partner=self.partner)
        with django_assert_num_queries(FuzzyInt(57, 2)):
            response = self.assert_retrieve_success(program)
        assert response.data == self.serialize_program(program)

    def assert_list_results(self, url, expected, expected_query_count, extra_context=None):
        """
        Asserts the results serialized/returned at the URL matches those that are expected.
        Args:
            url (str): URL from which data should be retrieved
            expected (list[Program]): Expected programs
        Notes:
            The API usually returns items in reverse order of creation (e.g. newest first). You may need to reverse
            the values of `expected` if you encounter issues. This method will NOT do that reversal for you.
        Returns:
            None
        """
        with self.django_assert_num_queries(FuzzyInt(expected_query_count, 2)):
            response = self.client.get(url)
        assert response.data['results'] == self.serialize_program(expected, many=True, extra_context=extra_context)

    def test_list(self):
        """ Verify the endpoint returns a list of all programs. """
        expected = [self.create_program() for __ in range(3)]

        self.assert_list_results(self.list_path, expected, 19)

    def test_extended_query_param_fields(self):
        """ Verify that the `extended` query param will result in an extended amount of fields returned. """
        for _ in range(3):
            self.create_program()

        extra_field_url = self.list_path + '?extended=True'
        extra_fields_program_set = self.client.get(extra_field_url)
        normal_list_program_set = self.client.get(self.list_path)
        for extended_program in extra_fields_program_set.data.get('results'):
            assert 'expected_learning_items' in extended_program.keys()
            assert 'price_ranges' in extended_program.keys()
        for minimal_program in normal_list_program_set.data.get('results'):
            assert 'expected_learning_items' not in minimal_program.keys()
            assert 'price_ranges' not in minimal_program.keys()

    def test_uuids_only(self):
        """
        Verify that the list view returns a simply list of UUIDs when the
        uuids_only query parameter is passed.
        """
        active = ProgramFactory.create_batch(3, partner=self.partner)
        retired = [ProgramFactory(status=ProgramStatus.Retired, partner=self.partner)]
        programs = active + retired

        querystring = {'uuids_only': 1}
        url = '{base}?{query}'.format(base=self.list_path, query=urllib.parse.urlencode(querystring))
        response = self.client.get(url)

        assert set(response.data) == {program.uuid for program in programs}

        # Verify that filtering (e.g., by status) is still supported.
        querystring['status'] = ProgramStatus.Retired
        url = '{base}?{query}'.format(base=self.list_path, query=urllib.parse.urlencode(querystring))
        response = self.client.get(url)

        assert set(response.data) == {program.uuid for program in retired}

    def test_filter_by_type(self):
        """ Verify that the endpoint filters programs to those of a given type. """
        program_type_name = 'foo'
        program = ProgramFactory(type__name_t=program_type_name, partner=self.partner)
        url = self.list_path + '?type=' + program_type_name
        self.assert_list_results(url, [program], 12)

        url = self.list_path + '?type=bar'
        self.assert_list_results(url, [], 5)

    def test_filter_by_types(self):
        """ Verify that the endpoint filters programs to those matching the provided ProgramType slugs. """
        expected = ProgramFactory.create_batch(2, partner=self.partner)
        type_slugs = [p.type.slug for p in expected]
        url = self.list_path + '?types=' + ','.join(type_slugs)

        # Create a third program, which should be filtered out.
        ProgramFactory(partner=self.partner)

        self.assert_list_results(url, expected, 14)

    def test_filter_by_uuids(self):
        """ Verify that the endpoint filters programs to those matching the provided UUIDs. """
        expected = ProgramFactory.create_batch(2, partner=self.partner)
        uuids = [str(p.uuid) for p in expected]
        url = self.list_path + '?uuids=' + ','.join(uuids)

        # Create a third program, which should be filtered out.
        ProgramFactory(partner=self.partner)

        self.assert_list_results(url, expected, 14)

    @pytest.mark.parametrize(
        'status,is_marketable,expected_query_count',
        (
            (ProgramStatus.Unpublished, False, 5),
            (ProgramStatus.Active, True, 14),
        )
    )
    def test_filter_by_marketable(self, status, is_marketable, expected_query_count):
        """ Verify the endpoint filters programs to those that are marketable. """
        url = self.list_path + '?marketable=1'
        ProgramFactory(marketing_slug='', partner=self.partner)
        programs = ProgramFactory.create_batch(3, status=status, partner=self.partner)

        expected = programs if is_marketable else []
        assert list(Program.objects.marketable()) == expected
        self.assert_list_results(url, expected, expected_query_count)

    def test_filter_by_status(self):
        """ Verify the endpoint allows programs to filtered by one, or more, statuses. """
        active = ProgramFactory(status=ProgramStatus.Active, partner=self.partner)
        retired = ProgramFactory(status=ProgramStatus.Retired, partner=self.partner)

        url = self.list_path + '?status=active'
        self.assert_list_results(url, [active], 12)

        url = self.list_path + '?status=retired'
        self.assert_list_results(url, [retired], 12)

        url = self.list_path + '?status=active&status=retired'
        self.assert_list_results(url, [active, retired], 14)

    def test_filter_by_hidden(self):
        """ Endpoint should filter programs by their hidden attribute value. """
        hidden = ProgramFactory(hidden=True, partner=self.partner)
        not_hidden = ProgramFactory(hidden=False, partner=self.partner)

        url = self.list_path + '?hidden=True'
        self.assert_list_results(url, [hidden], 12)

        url = self.list_path + '?hidden=False'
        self.assert_list_results(url, [not_hidden], 12)

        url = self.list_path + '?hidden=1'
        self.assert_list_results(url, [hidden], 12)

        url = self.list_path + '?hidden=0'
        self.assert_list_results(url, [not_hidden], 12)

    def test_filter_by_marketing_slug(self):
        """ The endpoint should support filtering programs by marketing slug. """
        SLUG = 'test-program'

        # This program should not be included in the results below because it never matches the filter.
        self.create_program()

        url = f'{self.list_path}?marketing_slug={SLUG}'
        self.assert_list_results(url, [], 5)

        program = self.create_program()
        program.marketing_slug = SLUG
        program.save()

        self.assert_list_results(url, [program], 19)

    def test_list_exclude_utm(self):
        """ Verify the endpoint returns marketing URLs without UTM parameters. """
        url = self.list_path + '?exclude_utm=1'
        program = self.create_program()
        self.assert_list_results(url, [program], 18, extra_context={'exclude_utm': 1})

    def test_minimal_serializer_use(self):
        """ Verify that the list view uses the minimal serializer. """
        mock_request = mock.MagicMock()
        mock_request.query_params = dict()  # lint-amnesty, pylint: disable=use-dict-literal
        assert ProgramViewSet(action='list', request=mock_request).get_serializer_class() == MinimalProgramSerializer

    def test_update_card_image(self):
        program = self.create_program()
        image_dict = {
            'image': 'data:image/png;base64,iVBORw0KGgoAAAANSUhEUgAAAAEAAAABCAQAAAC1HAwCAAAAC0lEQVR42mNk+A8AAQUBAScY'
                     '42YAAAAASUVORK5CYII=',
        }
        update_url = reverse('api:v1:program-update-card-image', kwargs={'uuid': program.uuid})
        response = self.client.post(update_url, image_dict, format='json')
        assert response.status_code == 200

    def test_update_card_image_authentication(self):
        program = self.create_program()
        self.client.logout()
        image_dict = {
            'image': 'data:image/png;base64,iVBORw0KGgoAAAANSUhEUgAAAAEAAAABCAQAAAC1HAwCAAAAC0lEQVR42mNk+A8AAQUBAScY'
                     '42YAAAAASUVORK5CYII=',
        }
        update_url = reverse('api:v1:program-update-card-image', kwargs={'uuid': program.uuid})
        response = self.client.post(update_url, image_dict, format='json')
        assert response.status_code == 401

    def test_update_card_image_authentication_notstaff(self):
        program = self.create_program()
        self.client.logout()
        user = UserFactory(is_staff=False)
        self.client.login(username=user.username, password=USER_PASSWORD)
        image_dict = {
            'image': 'data:image/png;base64,iVBORw0KGgoAAAANSUhEUgAAAAEAAAABCAQAAAC1HAwCAAAAC0lEQVR42mNk+A8AAQUBAScY'
                     '42YAAAAASUVORK5CYII=',
        }
        update_url = reverse('api:v1:program-update-card-image', kwargs={'uuid': program.uuid})
        response = self.client.post(update_url, image_dict, format='json')
        assert response.status_code == 403

    def test_update_card_malformed_image(self):
        program = self.create_program()
        image_dict = {
            'image': 'ARandomString',
        }
        update_url = reverse('api:v1:program-update-card-image', kwargs={'uuid': program.uuid})
        response = self.client.post(update_url, image_dict, format='json')
        assert response.status_code == 400
=======
        print('kirauuid')
        print(parent_program.uuid)
        with django_assert_num_queries(FuzzyInt(63, 2)):
            response = self.assert_retrieve_success(parent_program)
        assert response.data == self.serialize_program(parent_program)

    # @pytest.mark.parametrize('order_courses_by_start_date', (True, False,))
    # def test_retrieve_with_sorting_flag(self, order_courses_by_start_date, django_assert_num_queries):
    #     """ Verify the number of queries is the same with sorting flag set to true. """
    #     course_list = CourseFactory.create_batch(3, partner=self.partner)
    #     for course in course_list:
    #         CourseRunFactory(course=course)
    #     program = ProgramFactory(
    #         courses=course_list,
    #         order_courses_by_start_date=order_courses_by_start_date,
    #         partner=self.partner)
    #     # property does not have the right values while being indexed
    #     del program._course_run_weeks_to_complete
    #     with django_assert_num_queries(FuzzyInt(40, 1)):  # CI is often 41
    #         response = self.assert_retrieve_success(program)
    #     assert response.data == self.serialize_program(program)
    #     assert course_list == list(program.courses.all())

    # def test_retrieve_has_sorted_courses(self):
    #     """ Verify that runs inside a course are sorted properly. """
    #     course = CourseFactory(partner=self.partner)
    #     run1 = CourseRunFactory(course=course, start=datetime.datetime(2003, 1, 1, tzinfo=pytz.UTC))
    #     run2 = CourseRunFactory(course=course, start=datetime.datetime(2002, 1, 1, tzinfo=pytz.UTC))
    #     run3 = CourseRunFactory(course=course, start=datetime.datetime(2004, 1, 1, tzinfo=pytz.UTC))
    #     program = self.create_program(courses=[course])

    #     print(program)
        

    #     response = self.assert_retrieve_success(program)
    #     expected_keys = [run2.key, run1.key, run3.key]
    #     response_keys = [run['key'] for run in response.data['courses'][0]['course_runs']]
    #     assert expected_keys == response_keys

    # def test_retrieve_without_course_runs(self, django_assert_num_queries):
    #     """ Verify the endpoint returns data for a program even if the program's courses have no course runs. """
    #     course = CourseFactory(partner=self.partner)
    #     program = ProgramFactory(courses=[course], partner=self.partner)
    #     with django_assert_num_queries(FuzzyInt(32, 2)):
    #         response = self.assert_retrieve_success(program)
    #     assert response.data == self.serialize_program(program)

    # def assert_list_results(self, url, expected, expected_query_count, extra_context=None):
    #     """
    #     Asserts the results serialized/returned at the URL matches those that are expected.
    #     Args:
    #         url (str): URL from which data should be retrieved
    #         expected (list[Program]): Expected programs

    #     Notes:
    #         The API usually returns items in reverse order of creation (e.g. newest first). You may need to reverse
    #         the values of `expected` if you encounter issues. This method will NOT do that reversal for you.

    #     Returns:
    #         None
    #     """
    #     with self.django_assert_num_queries(FuzzyInt(expected_query_count, 2)):
    #         response = self.client.get(url)
    #     assert response.data['results'] == self.serialize_program(expected, many=True, extra_context=extra_context)

    # def test_list(self):
    #     """ Verify the endpoint returns a list of all programs. """
    #     expected = [self.create_program() for __ in range(3)]

    #     self.assert_list_results(self.list_path, expected, 19)

    # def test_extended_query_param_fields(self):
    #     """ Verify that the `extended` query param will result in an extended amount of fields returned. """
    #     for _ in range(3):
    #         self.create_program()

    #     extra_field_url = self.list_path + '?extended=True'
    #     extra_fields_program_set = self.client.get(extra_field_url)
    #     normal_list_program_set = self.client.get(self.list_path)
    #     for extended_program in extra_fields_program_set.data.get('results'):
    #         assert 'expected_learning_items' in extended_program.keys()
    #         assert 'price_ranges' in extended_program.keys()
    #     for minimal_program in normal_list_program_set.data.get('results'):
    #         assert 'expected_learning_items' not in minimal_program.keys()
    #         assert 'price_ranges' not in minimal_program.keys()

    # def test_uuids_only(self):
    #     """
    #     Verify that the list view returns a simply list of UUIDs when the
    #     uuids_only query parameter is passed.
    #     """
    #     active = ProgramFactory.create_batch(3, partner=self.partner)
    #     retired = [ProgramFactory(status=ProgramStatus.Retired, partner=self.partner)]
    #     programs = active + retired

    #     querystring = {'uuids_only': 1}
    #     url = '{base}?{query}'.format(base=self.list_path, query=urllib.parse.urlencode(querystring))
    #     response = self.client.get(url)

    #     assert set(response.data) == {program.uuid for program in programs}

    #     # Verify that filtering (e.g., by status) is still supported.
    #     querystring['status'] = ProgramStatus.Retired
    #     url = '{base}?{query}'.format(base=self.list_path, query=urllib.parse.urlencode(querystring))
    #     response = self.client.get(url)

    #     assert set(response.data) == {program.uuid for program in retired}

    # def test_filter_by_type(self):
    #     """ Verify that the endpoint filters programs to those of a given type. """
    #     program_type_name = 'foo'
    #     program = ProgramFactory(type__name_t=program_type_name, partner=self.partner)
    #     url = self.list_path + '?type=' + program_type_name
    #     self.assert_list_results(url, [program], 12)

    #     url = self.list_path + '?type=bar'
    #     self.assert_list_results(url, [], 5)

    # def test_filter_by_types(self):
    #     """ Verify that the endpoint filters programs to those matching the provided ProgramType slugs. """
    #     expected = ProgramFactory.create_batch(2, partner=self.partner)
    #     type_slugs = [p.type.slug for p in expected]
    #     url = self.list_path + '?types=' + ','.join(type_slugs)

    #     # Create a third program, which should be filtered out.
    #     ProgramFactory(partner=self.partner)

    #     self.assert_list_results(url, expected, 14)

    # def test_filter_by_uuids(self):
    #     """ Verify that the endpoint filters programs to those matching the provided UUIDs. """
    #     expected = ProgramFactory.create_batch(2, partner=self.partner)
    #     uuids = [str(p.uuid) for p in expected]
    #     url = self.list_path + '?uuids=' + ','.join(uuids)

    #     # Create a third program, which should be filtered out.
    #     ProgramFactory(partner=self.partner)

    #     self.assert_list_results(url, expected, 14)

    # @pytest.mark.parametrize(
    #     'status,is_marketable,expected_query_count',
    #     (
    #         (ProgramStatus.Unpublished, False, 5),
    #         (ProgramStatus.Active, True, 14),
    #     )
    # )
    # def test_filter_by_marketable(self, status, is_marketable, expected_query_count):
    #     """ Verify the endpoint filters programs to those that are marketable. """
    #     url = self.list_path + '?marketable=1'
    #     ProgramFactory(marketing_slug='', partner=self.partner)
    #     programs = ProgramFactory.create_batch(3, status=status, partner=self.partner)

    #     expected = programs if is_marketable else []
    #     assert list(Program.objects.marketable()) == expected
    #     self.assert_list_results(url, expected, expected_query_count)

    # def test_filter_by_status(self):
    #     """ Verify the endpoint allows programs to filtered by one, or more, statuses. """
    #     active = ProgramFactory(status=ProgramStatus.Active, partner=self.partner)
    #     retired = ProgramFactory(status=ProgramStatus.Retired, partner=self.partner)

    #     url = self.list_path + '?status=active'
    #     self.assert_list_results(url, [active], 12)

    #     url = self.list_path + '?status=retired'
    #     self.assert_list_results(url, [retired], 12)

    #     url = self.list_path + '?status=active&status=retired'
    #     self.assert_list_results(url, [active, retired], 14)

    # def test_filter_by_hidden(self):
    #     """ Endpoint should filter programs by their hidden attribute value. """
    #     hidden = ProgramFactory(hidden=True, partner=self.partner)
    #     not_hidden = ProgramFactory(hidden=False, partner=self.partner)

    #     url = self.list_path + '?hidden=True'
    #     self.assert_list_results(url, [hidden], 12)

    #     url = self.list_path + '?hidden=False'
    #     self.assert_list_results(url, [not_hidden], 12)

    #     url = self.list_path + '?hidden=1'
    #     self.assert_list_results(url, [hidden], 12)

    #     url = self.list_path + '?hidden=0'
    #     self.assert_list_results(url, [not_hidden], 12)

    # def test_filter_by_marketing_slug(self):
    #     """ The endpoint should support filtering programs by marketing slug. """
    #     SLUG = 'test-program'

    #     # This program should not be included in the results below because it never matches the filter.
    #     self.create_program()

    #     url = f'{self.list_path}?marketing_slug={SLUG}'
    #     self.assert_list_results(url, [], 5)

    #     program = self.create_program()
    #     program.marketing_slug = SLUG
    #     program.save()

    #     self.assert_list_results(url, [program], 19)

    # def test_list_exclude_utm(self):
    #     """ Verify the endpoint returns marketing URLs without UTM parameters. """
    #     url = self.list_path + '?exclude_utm=1'
    #     program = self.create_program()
    #     self.assert_list_results(url, [program], 18, extra_context={'exclude_utm': 1})

    # def test_minimal_serializer_use(self):
    #     """ Verify that the list view uses the minimal serializer. """
    #     mock_request = mock.MagicMock()
    #     mock_request.query_params = dict()  # lint-amnesty, pylint: disable=use-dict-literal
    #     assert ProgramViewSet(action='list', request=mock_request).get_serializer_class() == MinimalProgramSerializer

    # def test_update_card_image(self):
    #     program = self.create_program()
    #     image_dict = {
    #         'image': 'data:image/png;base64,iVBORw0KGgoAAAANSUhEUgAAAAEAAAABCAQAAAC1HAwCAAAAC0lEQVR42mNk+A8AAQUBAScY'
    #                  '42YAAAAASUVORK5CYII=',
    #     }
    #     update_url = reverse('api:v1:program-update-card-image', kwargs={'uuid': program.uuid})
    #     response = self.client.post(update_url, image_dict, format='json')
    #     assert response.status_code == 200

    # def test_update_card_image_authentication(self):
    #     program = self.create_program()
    #     self.client.logout()
    #     image_dict = {
    #         'image': 'data:image/png;base64,iVBORw0KGgoAAAANSUhEUgAAAAEAAAABCAQAAAC1HAwCAAAAC0lEQVR42mNk+A8AAQUBAScY'
    #                  '42YAAAAASUVORK5CYII=',
    #     }
    #     update_url = reverse('api:v1:program-update-card-image', kwargs={'uuid': program.uuid})
    #     response = self.client.post(update_url, image_dict, format='json')
    #     assert response.status_code == 401

    # def test_update_card_image_authentication_notstaff(self):
    #     program = self.create_program()
    #     self.client.logout()
    #     user = UserFactory(is_staff=False)
    #     self.client.login(username=user.username, password=USER_PASSWORD)
    #     image_dict = {
    #         'image': 'data:image/png;base64,iVBORw0KGgoAAAANSUhEUgAAAAEAAAABCAQAAAC1HAwCAAAAC0lEQVR42mNk+A8AAQUBAScY'
    #                  '42YAAAAASUVORK5CYII=',
    #     }
    #     update_url = reverse('api:v1:program-update-card-image', kwargs={'uuid': program.uuid})
    #     response = self.client.post(update_url, image_dict, format='json')
    #     assert response.status_code == 403

    # def test_update_card_malformed_image(self):
    #     program = self.create_program()
    #     image_dict = {
    #         'image': 'ARandomString',
    #     }
    #     update_url = reverse('api:v1:program-update-card-image', kwargs={'uuid': program.uuid})
    #     response = self.client.post(update_url, image_dict, format='json')
    #     assert response.status_code == 400
>>>>>>> 6773e48b
<|MERGE_RESOLUTION|>--- conflicted
+++ resolved
@@ -105,7 +105,6 @@
         assert response.status_code == 200
         return response
 
-<<<<<<< HEAD
     def test_authentication(self):
         """ Verify the endpoint requires the user to be authenticated. """
         response = self.client.get(self.list_path)
@@ -136,42 +135,6 @@
         with django_assert_num_queries(73):
             response = self.assert_retrieve_success(program)
         assert response.data == self.serialize_program(program)
-=======
-    # def test_authentication(self):
-    #     """ Verify the endpoint requires the user to be authenticated. """
-    #     response = self.client.get(self.list_path)
-    #     assert response.status_code == 200
-
-    #     self.client.logout()
-    #     response = self.client.get(self.list_path)
-    #     assert response.status_code == 401
-
-    # def test_retrieve(self, django_assert_num_queries):
-    #     """ Verify the endpoint returns the details for a single program. """
-    #     program = self.create_program()
-
-    #     with django_assert_num_queries(FuzzyInt(57, 2)):
-    #         response = self.assert_retrieve_success(program)
-    #     # property does not have the right values while being indexed
-    #     del program._course_run_weeks_to_complete
-    #     assert response.data == self.serialize_program(program)
-
-    #     # Verify that requests including querystring parameters are cached separately.
-    #     response = self.assert_retrieve_success(program, querystring={'use_full_course_serializer': 1})
-    #     assert response.data == self.serialize_program(program, extra_context={'use_full_course_serializer': 1})
-
-    # def test_retrieve_basic_curriculum(self, django_assert_num_queries):
-    #     program = self.create_program(courses=[])
-    #     self.create_curriculum(program)
-
-    #     # Notes on this query count:
-    #     # 37 queries to get program without a curriculum and no courses
-    #     # +2 for curriculum details (related courses, related programs)
-    #     # +8 for course details on 1 or more courses across all sibling curricula
-    #     with django_assert_num_queries(47):
-    #         response = self.assert_retrieve_success(program)
-    #     assert response.data == self.serialize_program(program)
->>>>>>> 6773e48b
 
     def test_retrieve_curriculum_with_child_programs(self, django_assert_num_queries):
         parent_program = self.create_program(courses=[])
@@ -188,7 +151,6 @@
             curriculum=curriculum
         )
 
-<<<<<<< HEAD
         with django_assert_num_queries(FuzzyInt(88, 2)):
             response = self.assert_retrieve_success(parent_program)
         assert response.data == self.serialize_program(parent_program)
@@ -439,264 +401,4 @@
         }
         update_url = reverse('api:v1:program-update-card-image', kwargs={'uuid': program.uuid})
         response = self.client.post(update_url, image_dict, format='json')
-        assert response.status_code == 400
-=======
-        print('kirauuid')
-        print(parent_program.uuid)
-        with django_assert_num_queries(FuzzyInt(63, 2)):
-            response = self.assert_retrieve_success(parent_program)
-        assert response.data == self.serialize_program(parent_program)
-
-    # @pytest.mark.parametrize('order_courses_by_start_date', (True, False,))
-    # def test_retrieve_with_sorting_flag(self, order_courses_by_start_date, django_assert_num_queries):
-    #     """ Verify the number of queries is the same with sorting flag set to true. """
-    #     course_list = CourseFactory.create_batch(3, partner=self.partner)
-    #     for course in course_list:
-    #         CourseRunFactory(course=course)
-    #     program = ProgramFactory(
-    #         courses=course_list,
-    #         order_courses_by_start_date=order_courses_by_start_date,
-    #         partner=self.partner)
-    #     # property does not have the right values while being indexed
-    #     del program._course_run_weeks_to_complete
-    #     with django_assert_num_queries(FuzzyInt(40, 1)):  # CI is often 41
-    #         response = self.assert_retrieve_success(program)
-    #     assert response.data == self.serialize_program(program)
-    #     assert course_list == list(program.courses.all())
-
-    # def test_retrieve_has_sorted_courses(self):
-    #     """ Verify that runs inside a course are sorted properly. """
-    #     course = CourseFactory(partner=self.partner)
-    #     run1 = CourseRunFactory(course=course, start=datetime.datetime(2003, 1, 1, tzinfo=pytz.UTC))
-    #     run2 = CourseRunFactory(course=course, start=datetime.datetime(2002, 1, 1, tzinfo=pytz.UTC))
-    #     run3 = CourseRunFactory(course=course, start=datetime.datetime(2004, 1, 1, tzinfo=pytz.UTC))
-    #     program = self.create_program(courses=[course])
-
-    #     print(program)
-        
-
-    #     response = self.assert_retrieve_success(program)
-    #     expected_keys = [run2.key, run1.key, run3.key]
-    #     response_keys = [run['key'] for run in response.data['courses'][0]['course_runs']]
-    #     assert expected_keys == response_keys
-
-    # def test_retrieve_without_course_runs(self, django_assert_num_queries):
-    #     """ Verify the endpoint returns data for a program even if the program's courses have no course runs. """
-    #     course = CourseFactory(partner=self.partner)
-    #     program = ProgramFactory(courses=[course], partner=self.partner)
-    #     with django_assert_num_queries(FuzzyInt(32, 2)):
-    #         response = self.assert_retrieve_success(program)
-    #     assert response.data == self.serialize_program(program)
-
-    # def assert_list_results(self, url, expected, expected_query_count, extra_context=None):
-    #     """
-    #     Asserts the results serialized/returned at the URL matches those that are expected.
-    #     Args:
-    #         url (str): URL from which data should be retrieved
-    #         expected (list[Program]): Expected programs
-
-    #     Notes:
-    #         The API usually returns items in reverse order of creation (e.g. newest first). You may need to reverse
-    #         the values of `expected` if you encounter issues. This method will NOT do that reversal for you.
-
-    #     Returns:
-    #         None
-    #     """
-    #     with self.django_assert_num_queries(FuzzyInt(expected_query_count, 2)):
-    #         response = self.client.get(url)
-    #     assert response.data['results'] == self.serialize_program(expected, many=True, extra_context=extra_context)
-
-    # def test_list(self):
-    #     """ Verify the endpoint returns a list of all programs. """
-    #     expected = [self.create_program() for __ in range(3)]
-
-    #     self.assert_list_results(self.list_path, expected, 19)
-
-    # def test_extended_query_param_fields(self):
-    #     """ Verify that the `extended` query param will result in an extended amount of fields returned. """
-    #     for _ in range(3):
-    #         self.create_program()
-
-    #     extra_field_url = self.list_path + '?extended=True'
-    #     extra_fields_program_set = self.client.get(extra_field_url)
-    #     normal_list_program_set = self.client.get(self.list_path)
-    #     for extended_program in extra_fields_program_set.data.get('results'):
-    #         assert 'expected_learning_items' in extended_program.keys()
-    #         assert 'price_ranges' in extended_program.keys()
-    #     for minimal_program in normal_list_program_set.data.get('results'):
-    #         assert 'expected_learning_items' not in minimal_program.keys()
-    #         assert 'price_ranges' not in minimal_program.keys()
-
-    # def test_uuids_only(self):
-    #     """
-    #     Verify that the list view returns a simply list of UUIDs when the
-    #     uuids_only query parameter is passed.
-    #     """
-    #     active = ProgramFactory.create_batch(3, partner=self.partner)
-    #     retired = [ProgramFactory(status=ProgramStatus.Retired, partner=self.partner)]
-    #     programs = active + retired
-
-    #     querystring = {'uuids_only': 1}
-    #     url = '{base}?{query}'.format(base=self.list_path, query=urllib.parse.urlencode(querystring))
-    #     response = self.client.get(url)
-
-    #     assert set(response.data) == {program.uuid for program in programs}
-
-    #     # Verify that filtering (e.g., by status) is still supported.
-    #     querystring['status'] = ProgramStatus.Retired
-    #     url = '{base}?{query}'.format(base=self.list_path, query=urllib.parse.urlencode(querystring))
-    #     response = self.client.get(url)
-
-    #     assert set(response.data) == {program.uuid for program in retired}
-
-    # def test_filter_by_type(self):
-    #     """ Verify that the endpoint filters programs to those of a given type. """
-    #     program_type_name = 'foo'
-    #     program = ProgramFactory(type__name_t=program_type_name, partner=self.partner)
-    #     url = self.list_path + '?type=' + program_type_name
-    #     self.assert_list_results(url, [program], 12)
-
-    #     url = self.list_path + '?type=bar'
-    #     self.assert_list_results(url, [], 5)
-
-    # def test_filter_by_types(self):
-    #     """ Verify that the endpoint filters programs to those matching the provided ProgramType slugs. """
-    #     expected = ProgramFactory.create_batch(2, partner=self.partner)
-    #     type_slugs = [p.type.slug for p in expected]
-    #     url = self.list_path + '?types=' + ','.join(type_slugs)
-
-    #     # Create a third program, which should be filtered out.
-    #     ProgramFactory(partner=self.partner)
-
-    #     self.assert_list_results(url, expected, 14)
-
-    # def test_filter_by_uuids(self):
-    #     """ Verify that the endpoint filters programs to those matching the provided UUIDs. """
-    #     expected = ProgramFactory.create_batch(2, partner=self.partner)
-    #     uuids = [str(p.uuid) for p in expected]
-    #     url = self.list_path + '?uuids=' + ','.join(uuids)
-
-    #     # Create a third program, which should be filtered out.
-    #     ProgramFactory(partner=self.partner)
-
-    #     self.assert_list_results(url, expected, 14)
-
-    # @pytest.mark.parametrize(
-    #     'status,is_marketable,expected_query_count',
-    #     (
-    #         (ProgramStatus.Unpublished, False, 5),
-    #         (ProgramStatus.Active, True, 14),
-    #     )
-    # )
-    # def test_filter_by_marketable(self, status, is_marketable, expected_query_count):
-    #     """ Verify the endpoint filters programs to those that are marketable. """
-    #     url = self.list_path + '?marketable=1'
-    #     ProgramFactory(marketing_slug='', partner=self.partner)
-    #     programs = ProgramFactory.create_batch(3, status=status, partner=self.partner)
-
-    #     expected = programs if is_marketable else []
-    #     assert list(Program.objects.marketable()) == expected
-    #     self.assert_list_results(url, expected, expected_query_count)
-
-    # def test_filter_by_status(self):
-    #     """ Verify the endpoint allows programs to filtered by one, or more, statuses. """
-    #     active = ProgramFactory(status=ProgramStatus.Active, partner=self.partner)
-    #     retired = ProgramFactory(status=ProgramStatus.Retired, partner=self.partner)
-
-    #     url = self.list_path + '?status=active'
-    #     self.assert_list_results(url, [active], 12)
-
-    #     url = self.list_path + '?status=retired'
-    #     self.assert_list_results(url, [retired], 12)
-
-    #     url = self.list_path + '?status=active&status=retired'
-    #     self.assert_list_results(url, [active, retired], 14)
-
-    # def test_filter_by_hidden(self):
-    #     """ Endpoint should filter programs by their hidden attribute value. """
-    #     hidden = ProgramFactory(hidden=True, partner=self.partner)
-    #     not_hidden = ProgramFactory(hidden=False, partner=self.partner)
-
-    #     url = self.list_path + '?hidden=True'
-    #     self.assert_list_results(url, [hidden], 12)
-
-    #     url = self.list_path + '?hidden=False'
-    #     self.assert_list_results(url, [not_hidden], 12)
-
-    #     url = self.list_path + '?hidden=1'
-    #     self.assert_list_results(url, [hidden], 12)
-
-    #     url = self.list_path + '?hidden=0'
-    #     self.assert_list_results(url, [not_hidden], 12)
-
-    # def test_filter_by_marketing_slug(self):
-    #     """ The endpoint should support filtering programs by marketing slug. """
-    #     SLUG = 'test-program'
-
-    #     # This program should not be included in the results below because it never matches the filter.
-    #     self.create_program()
-
-    #     url = f'{self.list_path}?marketing_slug={SLUG}'
-    #     self.assert_list_results(url, [], 5)
-
-    #     program = self.create_program()
-    #     program.marketing_slug = SLUG
-    #     program.save()
-
-    #     self.assert_list_results(url, [program], 19)
-
-    # def test_list_exclude_utm(self):
-    #     """ Verify the endpoint returns marketing URLs without UTM parameters. """
-    #     url = self.list_path + '?exclude_utm=1'
-    #     program = self.create_program()
-    #     self.assert_list_results(url, [program], 18, extra_context={'exclude_utm': 1})
-
-    # def test_minimal_serializer_use(self):
-    #     """ Verify that the list view uses the minimal serializer. """
-    #     mock_request = mock.MagicMock()
-    #     mock_request.query_params = dict()  # lint-amnesty, pylint: disable=use-dict-literal
-    #     assert ProgramViewSet(action='list', request=mock_request).get_serializer_class() == MinimalProgramSerializer
-
-    # def test_update_card_image(self):
-    #     program = self.create_program()
-    #     image_dict = {
-    #         'image': 'data:image/png;base64,iVBORw0KGgoAAAANSUhEUgAAAAEAAAABCAQAAAC1HAwCAAAAC0lEQVR42mNk+A8AAQUBAScY'
-    #                  '42YAAAAASUVORK5CYII=',
-    #     }
-    #     update_url = reverse('api:v1:program-update-card-image', kwargs={'uuid': program.uuid})
-    #     response = self.client.post(update_url, image_dict, format='json')
-    #     assert response.status_code == 200
-
-    # def test_update_card_image_authentication(self):
-    #     program = self.create_program()
-    #     self.client.logout()
-    #     image_dict = {
-    #         'image': 'data:image/png;base64,iVBORw0KGgoAAAANSUhEUgAAAAEAAAABCAQAAAC1HAwCAAAAC0lEQVR42mNk+A8AAQUBAScY'
-    #                  '42YAAAAASUVORK5CYII=',
-    #     }
-    #     update_url = reverse('api:v1:program-update-card-image', kwargs={'uuid': program.uuid})
-    #     response = self.client.post(update_url, image_dict, format='json')
-    #     assert response.status_code == 401
-
-    # def test_update_card_image_authentication_notstaff(self):
-    #     program = self.create_program()
-    #     self.client.logout()
-    #     user = UserFactory(is_staff=False)
-    #     self.client.login(username=user.username, password=USER_PASSWORD)
-    #     image_dict = {
-    #         'image': 'data:image/png;base64,iVBORw0KGgoAAAANSUhEUgAAAAEAAAABCAQAAAC1HAwCAAAAC0lEQVR42mNk+A8AAQUBAScY'
-    #                  '42YAAAAASUVORK5CYII=',
-    #     }
-    #     update_url = reverse('api:v1:program-update-card-image', kwargs={'uuid': program.uuid})
-    #     response = self.client.post(update_url, image_dict, format='json')
-    #     assert response.status_code == 403
-
-    # def test_update_card_malformed_image(self):
-    #     program = self.create_program()
-    #     image_dict = {
-    #         'image': 'ARandomString',
-    #     }
-    #     update_url = reverse('api:v1:program-update-card-image', kwargs={'uuid': program.uuid})
-    #     response = self.client.post(update_url, image_dict, format='json')
-    #     assert response.status_code == 400
->>>>>>> 6773e48b
+        assert response.status_code == 400