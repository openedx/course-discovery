--- conflicted
+++ resolved
@@ -145,7 +145,6 @@
     return image_data.name, image_data
 
 
-<<<<<<< HEAD
 def check_catalog_api_access(partner, user):
     """
     Uses LMSAPIClient to check the catalog api access for a
@@ -175,7 +174,8 @@
     lms_client = LMSAPIClient(partner)
     api_access_response = lms_client.get_api_access_request(user)
     return api_access_response
-=======
+
+
 def increment_str(input_str):
     """
     Given a string, it will return its next combination by incrementing the last alphabet and handle all boundary cases
@@ -197,7 +197,6 @@
     Given a character and it will return its next character using ASCII code
     """
     return chr(ord(character) + 1) if character != 'z' else 'a'
->>>>>>> 0736ee80
 
 
 class StudioAPI:
