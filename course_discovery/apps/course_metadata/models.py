--- conflicted
+++ resolved
@@ -734,12 +734,9 @@
 
     @property
     def active_url_slug(self):
-<<<<<<< HEAD
         """ Official rows just return whatever slug is active, draft rows will first look for an associated active
          slug and, if they fail to find one, take the slug associated with the official course that has
          is_active_on_draft: True."""
-=======
->>>>>>> 86008c12
         if not self.draft:
             return self.url_slug_history.get(is_active=True).url_slug
         else:
@@ -859,11 +856,7 @@
             if entitlement.mode.slug in Seat.ENTITLEMENT_MODES:
                 set_official_state(entitlement, CourseEntitlement, {'course': official_version})
 
-<<<<<<< HEAD
         official_version.set_active_url_slug(self.active_url_slug)
-=======
-        official_version.set_active_url_slug(official_version.draft_version.active_url_slug)
->>>>>>> 86008c12
 
         if creating:
             official_version.canonical_course_run = course_run
@@ -877,19 +870,9 @@
     @transaction.atomic
     def set_active_url_slug(self, slug):
         if self.draft:
-<<<<<<< HEAD
             active_draft_url_slug_object = self.url_slug_history.filter(is_active=True).first()
 
             # case 1: new slug matches an entry in the course's slug history
-=======
-            active_draft_url_slug_object = None
-            try:
-                active_draft_url_slug_object = self.url_slug_history.get(is_active=True)
-            except ObjectDoesNotExist:
-                pass
-
-            # case 1: previously used on course
->>>>>>> 86008c12
             if self.official_version:
                 found = False
                 for url_entry in self.official_version.url_slug_history.filter(Q(is_active_on_draft=True) |
@@ -903,33 +886,18 @@
                     if active_draft_url_slug_object:
                         active_draft_url_slug_object.delete()
                     return
-<<<<<<< HEAD
             # case 2: slug has not been used for this course before
-=======
-            # case 2: new slug
->>>>>>> 86008c12
             obj = self.url_slug_history.update_or_create(is_active=True, defaults={
                 'course': self,
                 'partner': self.partner,
                 'is_active': True,
                 'url_slug': slug,
-<<<<<<< HEAD
             })[0]  # update_or_create returns an (obj, created?) tuple, so just get the object
-=======
-            })[0] # update_or_create returns an (obj, created?) tuple, so just get the object
->>>>>>> 86008c12
             # this line necessary to clear the prefetch cache
             self.url_slug_history.add(obj)
         else:
             if self.draft_version:
-<<<<<<< HEAD
                 self.draft_version.url_slug_history.filter(is_active=True).delete()  # pylint: disable=no-member
-=======
-                try:
-                    self.draft_version.url_slug_history.get(is_active=True).delete()  # pylint: disable=no-member
-                except ObjectDoesNotExist:
-                    pass
->>>>>>> 86008c12
             self.url_slug_history.update_or_create(url_slug=slug, defaults={
                 'url_slug': slug,
                 'is_active': True,
@@ -2614,13 +2582,7 @@
         verbose_name_plural = 'Person Areas of Expertise'
 
 
-<<<<<<< HEAD
 class CourseUrlSlug(TimeStampedModel):
-
-=======
-
-class CourseUrlSlugHistory(TimeStampedModel):
->>>>>>> 86008c12
     course = models.ForeignKey(Course, models.CASCADE, related_name='url_slug_history')
     # need to have these on the model separately for unique_together to work, but it should always match course.partner
     partner = models.ForeignKey(Partner, models.CASCADE)
@@ -2634,17 +2596,12 @@
 
     # ensure partner matches course
     def save(self, **kwargs):
-<<<<<<< HEAD
         if self.partner != self.course.partner:
             msg = _('Partner {partner_key} and course partner {course_partner_key} do not match when attempting'
                     ' to save url slug {url_slug}')
             raise ValidationError({'partner': [msg.format(partner_key=self.partner.name,  # pylint: disable=no-member
                                                           course_partner_key=self.course.partner.name,
                                                           url_slug=self.url_slug), ]})
-=======
-        if self.partner.pk != self.course.partner.pk:
-            raise Exception('Partner and course do not match')
->>>>>>> 86008c12
         super().save(**kwargs)
 
     class Meta:
