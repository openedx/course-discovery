import datetime
import itertools
import logging
import re
from collections import Counter, defaultdict
from urllib.parse import urljoin
from uuid import uuid4

import pytz
import requests
import waffle  # lint-amnesty, pylint: disable=invalid-django-waffle-import
from config_models.models import ConfigurationModel
from django.conf import settings
from django.contrib.auth import get_user_model
from django.core.exceptions import ObjectDoesNotExist, ValidationError
from django.core.validators import FileExtensionValidator, MaxValueValidator, MinValueValidator, RegexValidator
from django.db import IntegrityError, models, transaction
from django.db.models import F, Q, UniqueConstraint
from django.db.models.query import Prefetch
from django.utils.functional import cached_property
from django.utils.translation import gettext_lazy as _
from django_celery_results.models import TaskResult
from django_countries import countries as COUNTRIES
from django_elasticsearch_dsl.registries import registry
from django_extensions.db.fields import AutoSlugField
from django_extensions.db.models import TimeStampedModel
from edx_django_utils.cache import RequestCache, get_cache_key
from elasticsearch.exceptions import RequestError
from elasticsearch_dsl.query import Q as ESDSLQ
from localflavor.us.us_states import CONTIGUOUS_STATES
from model_utils import FieldTracker
from multi_email_field.fields import MultiEmailField
from multiselectfield import MultiSelectField
from opaque_keys.edx.keys import CourseKey
from parler.models import TranslatableModel, TranslatedFieldsModel
from simple_history.models import HistoricalRecords
from slugify import slugify as uslugify
from solo.models import SingletonModel
from sortedm2m.fields import SortedManyToManyField
from stdimage.models import StdImageField
from taggit_autosuggest.managers import TaggableManager
from taxonomy.signals.signals import UPDATE_PROGRAM_SKILLS

from course_discovery.apps.core.models import Currency, Partner, User
from course_discovery.apps.course_metadata import emails
from course_discovery.apps.course_metadata.choices import (
    BulkOperationStatus, BulkOperationType, CertificateType, CourseLength, CourseRunPacing, CourseRunRestrictionType,
    CourseRunStatus, ExternalCourseMarketingType, ExternalProductStatus, PathwayStatus, PayeeType, ProgramStatus,
    ReportingType
)
from course_discovery.apps.course_metadata.constants import SUBDIRECTORY_SLUG_FORMAT_REGEX, PathwayType
from course_discovery.apps.course_metadata.fields import AutoSlugWithSlashesField, HtmlField, NullHtmlField
from course_discovery.apps.course_metadata.managers import DraftManager
from course_discovery.apps.course_metadata.people import MarketingSitePeople
from course_discovery.apps.course_metadata.publishers import (
    CourseRunMarketingSitePublisher, ProgramMarketingSitePublisher
)
from course_discovery.apps.course_metadata.query import CourseQuerySet, CourseRunQuerySet, ProgramQuerySet
from course_discovery.apps.course_metadata.toggles import (
    IS_COURSE_RUN_FOR_DUMMY_SKU_GENERATION, IS_SUBDIRECTORY_SLUG_FORMAT_ENABLED,
    IS_SUBDIRECTORY_SLUG_FORMAT_FOR_BOOTCAMP_ENABLED, IS_SUBDIRECTORY_SLUG_FORMAT_FOR_EXEC_ED_ENABLED
)
from course_discovery.apps.course_metadata.utils import (
    UploadToFieldNamePath, bulk_operation_upload_to_path, clean_query, clear_slug_request_cache_for_course,
    custom_render_variations, generate_sku, get_course_run_statuses, get_slug_for_course, is_ocm_course,
    push_to_ecommerce_for_course_run, push_tracks_to_lms_for_course_run, set_official_state, subtract_deadline_delta,
    validate_ai_languages
)
from course_discovery.apps.ietf_language_tags.models import LanguageTag
from course_discovery.apps.ietf_language_tags.utils import serialize_language
from course_discovery.apps.publisher.utils import VALID_CHARS_IN_COURSE_NUM_AND_ORG_KEY

logger = logging.getLogger(__name__)


class ManageHistoryMixin(models.Model):
    """
    Manages the history creation of the models based on the actual changes rather than saving without changes.
    """

    def has_model_changed(self, external_keys=None, excluded_fields=None):
        """
        Returns True if the model has changed, False otherwise.
        Args:
        external_keys (list): Names of the Foreign Keys to check
        excluded_fields (list): Names of fields to exclude

        Returns:
        Boolean indicating if model or associated keys have changed.
        """
        external_keys = external_keys if external_keys else []
        excluded_fields = excluded_fields if excluded_fields else []
        changed = self.field_tracker.changed()
        for field in excluded_fields:
            changed.pop(field, None)

        return len(changed) or any(
            item.has_changed for item in external_keys if hasattr(item, 'has_changed')
        )

    def save(self, *args, **kwargs):
        """
        Sets the parameter 'skip_history_on_save' if the object is not changed. This is only applicable for already
        created object. Any new object will always have a history entry. This is added to avoid the changes
        introduced in django-simple-history in https://github.com/jazzband/django-simple-history/pull/1262.
        """
        if not self.has_changed and self.pk:
            setattr(self, 'skip_history_when_saving', True)  # pylint: disable=literal-used-as-attribute

        super().save(*args, **kwargs)

        if hasattr(self, 'skip_history_when_saving'):
            delattr(self, 'skip_history_when_saving')  # pylint: disable=literal-used-as-attribute

    class Meta:
        abstract = True


class DraftModelMixin(models.Model):
    """
    Defines a draft boolean field and an object manager to make supporting drafts more transparent.

    This defines two managers. The 'everything' manager will return all rows. The 'objects' manager will exclude
    draft versions by default unless you also define the 'objects' manager.

    Remember to add 'draft' to your unique_together clauses.

    Django doesn't allow real model mixins, but since everything has to inherit from models.Model, we shouldn't be
    stepping on anyone's toes. This is the best advice I could find (at time of writing for Django 1.11).

    .. no_pii:
    """
    draft = models.BooleanField(default=False, help_text='Is this a draft version?')
    draft_version = models.OneToOneField('self', models.SET_NULL, null=True, blank=True,
                                         related_name='_official_version', limit_choices_to={'draft': True})

    everything = models.Manager()
    objects = DraftManager()

    @property
    def official_version(self):
        """
        Related name fields will return an exception when there is no connection.  In that case we want to return None
        Returns:
            None: if there is no Official Version
        """
        try:
            return self._official_version
        except ObjectDoesNotExist:
            return None

    class Meta:
        abstract = True


class CachedMixin:
    def __init__(self, *args, **kwargs):
        super().__init__(*args, **kwargs)
        self._cache = dict(self.__dict__)

    def refresh_from_db(self, using=None, fields=None, **kwargs):
        super().refresh_from_db(using, fields, **kwargs)
        self.__dict__.pop('_cache', None)
        self._cache = dict(self.__dict__)

    def save(self, **kwargs):
        super().save(**kwargs)
        self.__dict__.pop('_cache', None)
        self._cache = dict(self.__dict__)

    def did_change(self, field):
        return field in self.__dict__ and (field not in self._cache or getattr(self, field) != self._cache[field])


class AbstractNamedModel(TimeStampedModel):
    """ Abstract base class for models with only a name field. """
    name = models.CharField(max_length=255, unique=True)

    def __str__(self):
        return self.name

    class Meta:
        abstract = True


class AbstractValueModel(TimeStampedModel):
    """ Abstract base class for models with only a value field. """
    value = models.CharField(max_length=255)

    def __str__(self):
        return self.value

    class Meta:
        abstract = True


class AbstractMediaModel(TimeStampedModel):
    """ Abstract base class for media-related (e.g. image, video) models. """
    src = models.URLField(max_length=255, unique=True)
    description = models.CharField(max_length=255, null=True, blank=True)

    def __str__(self):
        return self.src

    class Meta:
        abstract = True


class AbstractTitleDescriptionModel(TimeStampedModel):
    """ Abstract base class for models with a title and description pair. """
    title = models.CharField(max_length=255, blank=True, null=True)
    description = models.TextField(blank=True, null=True)

    def __str__(self):
        if self.title:
            return self.title
        return self.description

    class Meta:
        abstract = True


class AbstractHeadingBlurbModel(TimeStampedModel):
    """ Abstract base class for models with a heading and html blurb pair. """
    heading = models.CharField(max_length=255, blank=True, null=False)
    blurb = NullHtmlField()

    def __str__(self):
        return self.heading if self.heading else f"{self.blurb}"

    class Meta:
        abstract = True


class Organization(ManageHistoryMixin, CachedMixin, TimeStampedModel):
    """ Organization model. """
    partner = models.ForeignKey(Partner, models.CASCADE, null=True, blank=False)
    uuid = models.UUIDField(blank=False, null=False, default=uuid4, editable=True, verbose_name=_('UUID'))
    key = models.CharField(max_length=255, help_text=_('Please do not use any spaces or special characters other '
                                                       'than period, underscore or hyphen. This key will be used '
                                                       'in the course\'s course key.'))
    name = models.CharField(max_length=255)
    certificate_name = models.CharField(
        max_length=255, null=True, blank=True, help_text=_('If populated, this field will overwrite name in platform.')
    )
    slug = AutoSlugField(populate_from='key', editable=False, slugify_function=uslugify)
    description = models.TextField(null=True, blank=True)
    description_es = models.TextField(
        verbose_name=_('Spanish Description'),
        help_text=_('For seo, this field allows for alternate spanish description to be manually inputted'),
        blank=True,
    )
    homepage_url = models.URLField(max_length=255, null=True, blank=True)
    logo_image = models.ImageField(
        upload_to=UploadToFieldNamePath(populate_from='uuid', path='organization/logos'),
        blank=True,
        null=True,
        validators=[FileExtensionValidator(['png'])]
    )
    certificate_logo_image = models.ImageField(
        upload_to=UploadToFieldNamePath(populate_from='uuid', path='organization/certificate_logos'),
        blank=True,
        null=True,
        validators=[FileExtensionValidator(['png'])]
    )
    banner_image = models.ImageField(
        upload_to=UploadToFieldNamePath(populate_from='uuid', path='organization/banner_images'),
        blank=True,
        null=True,
    )
    salesforce_id = models.CharField(max_length=255, null=True, blank=True)  # Publisher_Organization__c in Salesforce

    tags = TaggableManager(
        blank=True,
        help_text=_('Pick a tag from the suggestions. To make a new tag, add a comma after the tag name.'),
    )
    auto_generate_course_run_keys = models.BooleanField(
        default=True,
        verbose_name=_('Automatically generate course run keys'),
        help_text=_(
            "When this flag is enabled, the key of a new course run will be auto"
            " generated.  When this flag is disabled, the key can be manually set."
        )
    )
    enterprise_subscription_inclusion = models.BooleanField(
        default=False,
        help_text=_('This field signifies if any of this org\'s courses are in the enterprise subscription catalog'),
    )
    organization_hex_color = models.CharField(
        help_text=_("""The 6 character-hex-value of the orgnization theme color,
            all related course under same organization will use this color as theme color.
            (e.g. "#ff0000" which equals red) No need to provide the `#`"""),
        validators=[RegexValidator(
            regex=r'^(([0-9a-fA-F]{2}){3}|([0-9a-fA-F]){3})$',
            message='Hex color must be 3 or 6 A-F or numeric form',
            code='invalid_hex_color'
        )],
        blank=True,
        null=True,
        max_length=6,
    )
    data_modified_timestamp = models.DateTimeField(
        default=None,
        null=True,
        blank=True,
        help_text=_('The timestamp of the last time the organization data was modified.'),
    )
    # Do not record the slug field in the history table because AutoSlugField is not compatible with
    # django-simple-history.  Background: https://github.com/openedx/course-discovery/pull/332
    history = HistoricalRecords(excluded_fields=['slug'])

    field_tracker = FieldTracker()

    @property
    def has_changed(self):
        if not self.pk:
            return False
        return self.has_model_changed(excluded_fields=['data_modified_timestamp'])

    def clean(self):
        if not VALID_CHARS_IN_COURSE_NUM_AND_ORG_KEY.match(self.key):
            raise ValidationError(_('Please do not use any spaces or special characters other than period, '
                                    'underscore or hyphen in the key field.'))

    class Meta:
        unique_together = (
            ('partner', 'key'),
            ('partner', 'uuid'),
        )
        ordering = ['created']

    def __str__(self):
        if self.name and self.name != self.key:
            return f'{self.key}: {self.name}'
        else:
            return self.key

    @property
    def marketing_url(self):
        if self.slug and self.partner:
            return urljoin(self.partner.marketing_site_url_root, 'school/' + self.slug)

        return None

    @classmethod
    def user_organizations(cls, user):
        return cls.objects.filter(organization_extension__group__in=user.groups.all())

    def update_data_modified_timestamp(self):
        """
        Update the data_modified_timestamp field to the current time if the organization data has changed.
        """
        if not self.data_modified_timestamp or self.has_changed:
            self.data_modified_timestamp = datetime.datetime.now(pytz.UTC)

    def save(self, *args, **kwargs):
        """
        We cache the key here before saving the record so that we can hit the correct
        endpoint in lms.
        """
        key = self._cache['key']
        self.update_data_modified_timestamp()
        super().save(*args, **kwargs)
        key = key or self.key
        partner = self.partner
        data = {
            'name': self.certificate_name or self.name,
            'short_name': self.key,
            'description': self.description,
        }
        logo = self.certificate_logo_image
        if logo:
            base_url = getattr(settings, 'ORG_BASE_LOGO_URL', None)
            logo_url = f'{base_url}{logo}' if base_url else logo.url
            data['logo_url'] = logo_url
        organizations_url = f'{partner.organizations_api_url}organizations/{key}/'
        try:
            partner.oauth_api_client.put(organizations_url, json=data)
        except requests.exceptions.ConnectionError as e:
            logger.error('[%s]: Unable to push organization [%s] to lms.', e, self.uuid)
        except Exception as e:
            raise e


class OrganizationMapping(models.Model):
    """
    Model to map external/third party organization codes to organizations internal to Discovery.
    """
    organization = models.ForeignKey('Organization', models.CASCADE)
    source = models.ForeignKey('Source', models.CASCADE)
    organization_external_key = models.CharField(
        max_length=255,
        help_text=_('Corresponding organization code in an external product source')
    )

    def __str__(self):
        return f'{self.source.name} - {self.organization_external_key} -> {self.organization.name}'

    class Meta:
        """
        Meta options.
        """
        unique_together = ('source', 'organization_external_key')


class Image(AbstractMediaModel):
    """ Image model. """
    height = models.IntegerField(null=True, blank=True)
    width = models.IntegerField(null=True, blank=True)


class Video(ManageHistoryMixin, AbstractMediaModel):
    """ Video model. """
    image = models.ForeignKey(Image, models.CASCADE, null=True, blank=True)

    field_tracker = FieldTracker()

    @property
    def has_changed(self):
        if not self.pk:
            return False
        return self.has_model_changed()

    def __str__(self):
        return f'{self.src}: {self.description}'


class LevelType(TranslatableModel, TimeStampedModel):
    """ LevelType model. """
    # This field determines ordering by which level types are presented in the
    # Publisher tool, by virtue of the order in which the level types are
    # returned by the serializer, and in turn the OPTIONS requests against the
    # course and courserun view sets.
    name = models.CharField(max_length=255)
    sort_value = models.PositiveSmallIntegerField(default=0, db_index=True)

    def __str__(self):
        return self.name_t

    class Meta:
        ordering = ('sort_value',)


class LevelTypeTranslation(TranslatedFieldsModel):
    master = models.ForeignKey(LevelType, models.CASCADE, related_name='translations', null=True)
    name_t = models.CharField('name', max_length=255)

    class Meta:
        unique_together = (('language_code', 'name_t'), ('language_code', 'master'))
        verbose_name = _('LevelType model translations')


class SeatType(TimeStampedModel):
    name = models.CharField(max_length=64)
    slug = AutoSlugField(populate_from='name', slugify_function=uslugify, unique=True)

    def __str__(self):
        return self.name


class ProgramType(TranslatableModel, TimeStampedModel):
    XSERIES = 'xseries'
    MICROMASTERS = 'micromasters'
    PROFESSIONAL_CERTIFICATE = 'professional-certificate'
    PROFESSIONAL_PROGRAM_WL = 'professional-program-wl'
    MASTERS = 'masters'
    BACHELORS = 'bachelors'
    DOCTORATE = 'doctorate'
    LICENSE = 'license'
    CERTIFICATE = 'certificate'
    MICROBACHELORS = 'microbachelors'

    name = models.CharField(max_length=32, blank=False)
    applicable_seat_types = models.ManyToManyField(
        SeatType, help_text=_('Seat types that qualify for completion of programs of this type. Learners completing '
                              'associated courses, but enrolled in other seat types, will NOT have their completion '
                              'of the course counted toward the completion of the program.'),
    )
    logo_image = StdImageField(
        upload_to=UploadToFieldNamePath(populate_from='name', path='media/program_types/logo_images/'),
        blank=True,
        null=True,
        variations={
            'large': (256, 256),
            'medium': (128, 128),
            'small': (64, 64),
            'x-small': (32, 32),
        },
        help_text=_('Please provide an image file with transparent background'),
    )
    slug = AutoSlugField(populate_from='name_t', editable=True, unique=True, slugify_function=uslugify,
                         help_text=_('Leave this field blank to have the value generated automatically.'))
    uuid = models.UUIDField(default=uuid4, editable=False, verbose_name=_('UUID'), unique=True)
    coaching_supported = models.BooleanField(default=False)

    # Do not record the slug field in the history table because AutoSlugField is not compatible with
    # django-simple-history.  Background: https://github.com/openedx/course-discovery/pull/332
    history = HistoricalRecords(excluded_fields=['slug'])

    def __str__(self):
        return self.name_t

    @staticmethod
    def get_program_type_data(pub_course_run, program_model):
        slug = None
        name = None
        program_type = None

        if pub_course_run.is_micromasters:
            slug = ProgramType.MICROMASTERS
            name = pub_course_run.micromasters_name
        elif pub_course_run.is_professional_certificate:
            slug = ProgramType.PROFESSIONAL_CERTIFICATE
            name = pub_course_run.professional_certificate_name
        elif pub_course_run.is_xseries:
            slug = ProgramType.XSERIES
            name = pub_course_run.xseries_name
        if slug:
            program_type = program_model.objects.get(slug=slug)
        return program_type, name

    @classmethod
    def is_enterprise_catalog_program_type(cls, program_type):
        return program_type.slug in [
            cls.XSERIES, cls.MICROMASTERS, cls.PROFESSIONAL_CERTIFICATE, cls.PROFESSIONAL_PROGRAM_WL, cls.MICROBACHELORS
        ]


class Source(TimeStampedModel):
    """
    Source Model to find where a course or program originated from.
    """
    name = models.CharField(max_length=255, help_text=_('Name of the external source.'))
    slug = AutoSlugField(
        populate_from='name', editable=True, slugify_function=uslugify, overwrite_on_add=False,
        help_text=_('Leave this field blank to have the value generated automatically.')
    )
    description = models.CharField(max_length=255, blank=True, help_text=_('Description of the external source.'))
    ofac_restricted_program_types = SortedManyToManyField(
        ProgramType,
        blank=True,
        related_name='ofac_restricted_source',
        help_text=_('Programs of these types will be OFAC restricted')
    )

    def __str__(self):
        return self.name


class ProgramTypeTranslation(TranslatedFieldsModel):
    master = models.ForeignKey(ProgramType, models.CASCADE, related_name='translations', null=True)

    name_t = models.CharField("name", max_length=32, blank=False, null=False)

    class Meta:
        unique_together = (('language_code', 'master'), ('name_t', 'language_code'))
        verbose_name = _('ProgramType model translations')


class Mode(TimeStampedModel):
    """
    This model is similar to the LMS CourseMode model.

    It holds several fields that (one day will) control logic for handling enrollments in this mode.
    Examples of names would be "Verified", "Credit", or "Masters"

    See docs/decisions/0009-LMS-types-in-course-metadata.rst for more information.
    """
    name = models.CharField(max_length=64)
    slug = models.CharField(max_length=64, unique=True)
    is_id_verified = models.BooleanField(default=False, help_text=_('This mode requires ID verification.'))
    is_credit_eligible = models.BooleanField(
        default=False,
        help_text=_('Completion can grant credit toward an organization’s degree.'),
    )
    certificate_type = models.CharField(
        max_length=64, choices=CertificateType.choices, blank=True,
        help_text=_('Certificate type granted if this mode is eligible for a certificate, or blank if not.'),
    )
    payee = models.CharField(
        max_length=64, choices=PayeeType.choices, default='', blank=True,
        help_text=_('Who gets paid for the course? Platform is the site owner, Organization is the school.'),
    )

    history = HistoricalRecords()

    def __str__(self):
        return self.name

    @property
    def is_certificate_eligible(self):
        """
        Returns True if completion can impart any kind of certificate to the learner.
        """
        return bool(self.certificate_type)


class Track(TimeStampedModel):
    """
    This model ties a Mode (an LMS concept) with a SeatType (an E-Commerce concept)

    Basically, a track is all the metadata for a single enrollment type, with both the course logic and product sides.

    See docs/decisions/0009-LMS-types-in-course-metadata.rst for more information.
    """
    seat_type = models.ForeignKey(SeatType, models.CASCADE, null=True, blank=True)
    mode = models.ForeignKey(Mode, models.CASCADE)

    history = HistoricalRecords()

    def __str__(self):
        return self.mode.name


class CourseRunType(TimeStampedModel):
    """
    This model defines the enrollment options (Tracks) for a given course run.

    A single course might have runs with different enrollment options. Like a course that has a
    "Masters, Verified, and Audit" CourseType might contain CourseRunTypes named
    - "Masters, Verified, and Audit" (pointing to three different tracks)
    - "Verified and Audit"
    - "Audit only"
    - "Masters only"

    See docs/decisions/0009-LMS-types-in-course-metadata.rst for more information.
    """
    AUDIT = 'audit'
    VERIFIED_AUDIT = 'verified-audit'
    PROFESSIONAL = 'professional'
    CREDIT_VERIFIED_AUDIT = 'credit-verified-audit'
    HONOR = 'honor'
    VERIFIED_HONOR = 'verified-honor'
    VERIFIED_AUDIT_HONOR = 'verified-audit-honor'
    EMPTY = 'empty'
    PAID_EXECUTIVE_EDUCATION = 'paid-executive-education'
    UNPAID_EXECUTIVE_EDUCATION = 'unpaid-executive-education'
    PAID_BOOTCAMP = 'paid-bootcamp'
    UNPAID_BOOTCAMP = 'unpaid-bootcamp'

    uuid = models.UUIDField(default=uuid4, editable=False, verbose_name=_('UUID'), unique=True)
    name = models.CharField(max_length=64)
    slug = models.CharField(max_length=64, unique=True)
    tracks = models.ManyToManyField(Track)
    is_marketable = models.BooleanField(default=True)

    history = HistoricalRecords()

    def __str__(self):
        return self.name

    @property
    def empty(self):
        """ Empty types are special - they are the default type used when we don't know a real type """
        return self.slug == self.EMPTY


class CourseType(TimeStampedModel):
    """
    This model defines the permissible types of enrollments provided by a whole course.

    It holds a list of permissible entitlement options and a list of permissible CourseRunTypes.

    Examples of names would be "Masters, Verified, and Audit" or "Verified and Audit"
    """
    AUDIT = 'audit'
    VERIFIED_AUDIT = 'verified-audit'
    PROFESSIONAL = 'professional'
    CREDIT_VERIFIED_AUDIT = 'credit-verified-audit'
    EMPTY = 'empty'
    EXECUTIVE_EDUCATION_2U = 'executive-education-2u'
    BOOTCAMP_2U = 'bootcamp-2u'

    uuid = models.UUIDField(default=uuid4, editable=False, verbose_name=_('UUID'), unique=True)
    name = models.CharField(max_length=64)
    slug = models.CharField(max_length=64, unique=True)
    entitlement_types = models.ManyToManyField(SeatType, blank=True)
    course_run_types = SortedManyToManyField(
        CourseRunType, help_text=_('Sets the order for displaying Course Run Types.')
    )
    white_listed_orgs = models.ManyToManyField(Organization, blank=True, help_text=_(
        'Leave this blank to allow all orgs. Otherwise, specifies which orgs can see this course type in Publisher.'
    ))

    history = HistoricalRecords()

    def __str__(self):
        return self.name

    @property
    def empty(self):
        """ Empty types are special - they are the default type used when we don't know a real type """
        return self.slug == self.EMPTY


class Subject(TranslatableModel, TimeStampedModel):
    """ Subject model. """
    uuid = models.UUIDField(blank=False, null=False, default=uuid4, editable=False, verbose_name=_('UUID'))
    banner_image_url = models.URLField(blank=True, null=True)
    card_image_url = models.URLField(blank=True, null=True)
    slug = AutoSlugField(populate_from='name', editable=True, blank=True, slugify_function=uslugify,
                         help_text=_('Leave this field blank to have the value generated automatically.'))

    partner = models.ForeignKey(Partner, models.CASCADE)

    def __str__(self):
        return self.name

    class Meta:
        unique_together = (
            ('partner', 'slug'),
            ('partner', 'uuid'),
        )
        ordering = ['created']

    def validate_unique(self, *args, **kwargs):
        super().validate_unique(*args, **kwargs)
        qs = Subject.objects.filter(partner=self.partner_id)
        if qs.filter(translations__name=self.name).exclude(pk=self.pk).exists():
            raise ValidationError({'name': ['Subject with this Name and Partner already exists', ]})


class SubjectTranslation(TranslatedFieldsModel):
    master = models.ForeignKey(Subject, models.CASCADE, related_name='translations', null=True)

    name = models.CharField(max_length=255, blank=False, null=False)
    subtitle = models.CharField(max_length=255, blank=True, null=True)
    description = models.TextField(blank=True, null=True)

    class Meta:
        unique_together = ('language_code', 'master')
        verbose_name = _('Subject model translations')


class Topic(ManageHistoryMixin, TranslatableModel, TimeStampedModel):
    """ Topic model. """
    uuid = models.UUIDField(blank=False, null=False, default=uuid4, editable=False, verbose_name=_('UUID'))
    banner_image_url = models.URLField(blank=True, null=True)
    slug = AutoSlugField(populate_from='name', editable=True, blank=True, slugify_function=uslugify,
                         help_text=_('Leave this field blank to have the value generated automatically.'))

    partner = models.ForeignKey(Partner, models.CASCADE)

    def __str__(self):
        return self.name

    class Meta:
        unique_together = (
            ('partner', 'slug'),
            ('partner', 'uuid'),
        )
        ordering = ['created']

    field_tracker = FieldTracker()

    @property
    def has_changed(self):
        if not self.pk:
            return False
        return self.has_model_changed()

    def validate_unique(self, *args, **kwargs):
        super().validate_unique(*args, **kwargs)
        qs = Topic.objects.filter(partner=self.partner_id)
        if qs.filter(translations__name=self.name).exclude(pk=self.pk).exists():
            raise ValidationError({'name': ['Topic with this Name and Partner already exists', ]})


class TopicTranslation(TranslatedFieldsModel):
    master = models.ForeignKey(Topic, models.CASCADE, related_name='translations', null=True)

    name = models.CharField(max_length=255, blank=False, null=False)
    subtitle = models.CharField(max_length=255, blank=True, null=True)
    description = models.TextField(blank=True, null=True)
    long_description = models.TextField(blank=True, null=True)

    class Meta:
        unique_together = ('language_code', 'master')
        verbose_name = _('Topic model translations')


class Fact(ManageHistoryMixin, AbstractHeadingBlurbModel):
    """ Fact Model """

    field_tracker = FieldTracker()

    @property
    def has_changed(self):
        if not self.pk:
            return False
        return self.has_model_changed()

    def update_product_data_modified_timestamp(self):
        if self.has_changed:
            logger.info(
                f"Fact update_product_data_modified_timestamp triggered for {self.pk}."
                f"Updating timestamp for related products."
            )
            Course.everything.filter(additional_metadata__facts__pk=self.pk).update(
                data_modified_timestamp=datetime.datetime.now(pytz.UTC)
            )
            Program.objects.filter(
                courses__in=Course.everything.filter(additional_metadata__facts__pk=self.pk)
            ).update(data_modified_timestamp=datetime.datetime.now(pytz.UTC))


class CertificateInfo(ManageHistoryMixin, AbstractHeadingBlurbModel):
    """ Certificate Information Model """

    field_tracker = FieldTracker()

    @property
    def has_changed(self):
        if not self.pk:
            return False
        return self.has_model_changed()

    def update_product_data_modified_timestamp(self):
        if self.has_changed:
            logger.info(f"Changes detected in CertificateInfo {self.pk}, updating related product timestamps")
            Course.everything.filter(additional_metadata__certificate_info__pk=self.pk).update(
                data_modified_timestamp=datetime.datetime.now(pytz.UTC)
            )
            Program.objects.filter(
                courses__in=Course.everything.filter(additional_metadata__certificate_info__pk=self.pk)
            ).update(
                data_modified_timestamp=datetime.datetime.now(pytz.UTC)
            )


class ProductMeta(ManageHistoryMixin, TimeStampedModel):
    """
    Model to contain SEO/Meta information for a product.
    """
    title = models.CharField(
        max_length=200, default='', null=True, blank=True,
        help_text="Product title that will appear in meta tag for search engine ranking"
    )
    description = models.CharField(
        max_length=255, default='', null=True, blank=True,
        help_text="Product description that will appear in meta tag for search engine ranking"
    )
    keywords = TaggableManager(
        blank=True,
        related_name='product_metas',
        help_text=_('SEO Meta tags for Products'),
    )

    field_tracker = FieldTracker()

    @property
    def has_changed(self):
        if not self.pk:
            return False
        return self.has_model_changed()

    def update_product_data_modified_timestamp(self, bypass_has_changed=False):
        if self.has_changed or bypass_has_changed:
            logger.info(
                f"ProductMeta update_product_data_modified_timestamp triggered for {self.pk}."
                f"Updating timestamp for related products."
            )
            Course.everything.filter(additional_metadata__product_meta__pk=self.pk).update(
                data_modified_timestamp=datetime.datetime.now(pytz.UTC)
            )
            Program.objects.filter(
                courses__in=Course.everything.filter(additional_metadata__product_meta__pk=self.pk)
            ).update(
                data_modified_timestamp=datetime.datetime.now(pytz.UTC)
            )

    def __str__(self):
        return self.title


class TaxiForm(ManageHistoryMixin, TimeStampedModel):
    """
    Represents the data needed for a single Taxi (2U form library) lead capture form.
    """
    form_id = models.CharField(
        help_text=_('The ID of the Taxi Form (by 2U) that would be rendered in place of the hubspot capture form'),
        max_length=75,
        blank=True,
        default='',
    )
    grouping = models.CharField(
        help_text=_('The grouping of the Taxi Form (by 2U) that would be rendered instead of the hubspot capture form'),
        max_length=50,
        blank=True,
        default='',
    )
    title = models.CharField(max_length=255, default=None, null=True, blank=True)
    subtitle = models.CharField(max_length=255, default=None, null=True, blank=True)
    post_submit_url = models.URLField(null=True, blank=True)
    field_tracker = FieldTracker()

    @property
    def has_changed(self):
        if not self.pk:
            return False
        return self.has_model_changed()

    def update_product_data_modified_timestamp(self, bypass_has_changed=False):
        if self.has_changed or bypass_has_changed:
            logger.info(
                f"TaxiForm update_product_data_modified_timestamp triggered for {self.form_id}."
                f"Updating data modified timestamp for related products."
            )
            if hasattr(self, 'additional_metadata') and self.additional_metadata:
                self.additional_metadata.related_courses.all().update(
                    data_modified_timestamp=datetime.datetime.now(pytz.UTC)
                )
                Program.objects.filter(
                    courses__in=self.additional_metadata.related_courses.all()
                ).update(data_modified_timestamp=datetime.datetime.now(pytz.UTC))

            if hasattr(self, 'program') and self.program:
                Program.objects.filter(pk=self.program.id).update(
                    data_modified_timestamp=datetime.datetime.now(pytz.UTC)
                )

    def __str__(self):
        return f"{self.title}({self.form_id})"


class AdditionalMetadata(ManageHistoryMixin, TimeStampedModel):
    """
    This model holds 2U related additional fields.
    """

    external_url = models.URLField(
        blank=False, null=False, max_length=511,
        help_text=_('The URL of the paid landing page on external site')
    )
    external_identifier = models.CharField(max_length=255, blank=True, null=False)
    lead_capture_form_url = models.URLField(blank=True, null=False, max_length=511)
    organic_url = models.URLField(
        blank=True, null=False, max_length=511,
        help_text=_('The URL of the organic landing page on external site')
    )
    facts = models.ManyToManyField(
        Fact, blank=True, related_name='related_course_additional_metadata',
    )
    certificate_info = models.ForeignKey(
        CertificateInfo, models.CASCADE, default=None, null=True, blank=True,
        related_name='related_course_additional_metadata',
    )
    start_date = models.DateTimeField(
        default=None, blank=True, null=True,
        help_text=_('The start date of the external course offering for marketing purpose')
    )
    end_date = models.DateTimeField(
        default=None, blank=True, null=True,
        help_text=_('The ends date of the external course offering for marketing purpose')
    )
    registration_deadline = models.DateTimeField(
        default=None, blank=True, null=True,
        help_text=_('The suggested deadline for enrollment for marketing purpose')
    )
    variant_id = models.UUIDField(
        blank=False, null=True, editable=False,
        help_text=_('The identifier for a product variant.')
    )
    course_term_override = models.CharField(
        max_length=20,
        verbose_name=_('Course override'),
        help_text=_('This field allows for override the default course term'),
        blank=True,
        null=True,
        default=None,
    )
    product_meta = models.OneToOneField(
        ProductMeta,
        on_delete=models.DO_NOTHING,
        blank=True,
        null=True,
        default=None,
        related_name="product_additional_metadata"
    )
    taxi_form = models.OneToOneField(
        TaxiForm,
        on_delete=models.DO_NOTHING,
        blank=True,
        null=True,
        default=None,
        related_name='additional_metadata',
    )
    product_status = models.CharField(
        default=ExternalProductStatus.Published, max_length=50, null=False, blank=False,
        choices=ExternalProductStatus.choices
    )
    external_course_marketing_type = models.CharField(
        help_text=_('This field contain external course marketing type specific to product lines'),
        max_length=50,
        blank=True,
        null=True,
        default=None,
        choices=ExternalCourseMarketingType.choices,
    )
    display_on_org_page = models.BooleanField(
        null=False, default=True,
        help_text=_('Determines weather the course should be displayed on the owning organization\'s page')
    )

    field_tracker = FieldTracker()

    @property
    def has_changed(self):
        if not self.pk:
            return False
        external_keys = [self.product_meta, self.taxi_form]
        return self.has_model_changed(external_keys=external_keys)

    def update_product_data_modified_timestamp(self, bypass_has_changed=False):
        if self.has_changed or bypass_has_changed:
            logger.info(
                f"AdditionalMetadata update_product_data_modified_timestamp triggered for {self.external_identifier}."
                f"Updating data modified timestamp for related products."
            )
            self.related_courses.all().update(
                data_modified_timestamp=datetime.datetime.now(pytz.UTC)
            )
            Program.objects.filter(
                courses__in=self.related_courses.all()
            ).update(data_modified_timestamp=datetime.datetime.now(pytz.UTC))

    def __str__(self):
        return f"{self.external_url} - {self.external_identifier}"


class Prerequisite(AbstractNamedModel):
    """ Prerequisite model. """


class ExpectedLearningItem(AbstractValueModel):
    """ ExpectedLearningItem model. """


class JobOutlookItem(AbstractValueModel):
    """ JobOutlookItem model. """


class SyllabusItem(AbstractValueModel):
    """ SyllabusItem model. """
    parent = models.ForeignKey('self', models.CASCADE, blank=True, null=True, related_name='children')


class AdditionalPromoArea(AbstractTitleDescriptionModel):
    """ Additional Promo Area Model """


class Person(TimeStampedModel):
    """ Person model. """
    uuid = models.UUIDField(blank=False, null=False, default=uuid4, editable=False, verbose_name=_('UUID'))
    partner = models.ForeignKey(Partner, models.CASCADE, null=True, blank=False)
    salutation = models.CharField(max_length=10, null=True, blank=True)
    given_name = models.CharField(max_length=255)
    family_name = models.CharField(max_length=255, null=True, blank=True)
    bio = NullHtmlField()
    bio_language = models.ForeignKey(LanguageTag, models.CASCADE, null=True, blank=True)
    profile_image = StdImageField(
        upload_to=UploadToFieldNamePath(populate_from='uuid', path='media/people/profile_images'),
        blank=True,
        null=True,
        variations={
            'medium': (110, 110),
        },
    )
    slug = AutoSlugField(populate_from=('given_name', 'family_name'), editable=True, slugify_function=uslugify)
    email = models.EmailField(null=True, blank=True, max_length=255)
    major_works = HtmlField(
        blank=True,
        help_text=_('A list of major works by this person. Must be valid HTML.'),
    )
    published = models.BooleanField(default=False)

    class Meta:
        unique_together = (
            ('partner', 'uuid'),
        )
        verbose_name_plural = _('People')
        ordering = ['id']

    def __str__(self):
        return self.full_name

    def save(self, *args, **kwargs):
        with transaction.atomic():
            super().save(*args, **kwargs)
            if waffle.switch_is_active('publish_person_to_marketing_site'):
                MarketingSitePeople().update_or_publish_person(self)

        logger.info('Person saved UUID: %s', self.uuid, exc_info=True)

    @property
    def full_name(self):
        if self.family_name:
            full_name = ' '.join((self.given_name, self.family_name,))
            if self.salutation:
                return ' '.join((self.salutation, full_name,))

            return full_name
        else:
            return self.given_name

    @property
    def profile_url(self):
        return self.partner.marketing_site_url_root + 'bio/' + self.slug

    @property
    def get_profile_image_url(self):
        if self.profile_image and hasattr(self.profile_image, 'url'):
            return self.profile_image.url
        return None


class Position(TimeStampedModel):
    """ Position model.

    This model represent's a `Person`'s role at an organization.
    """
    person = models.OneToOneField(Person, models.CASCADE)
    title = models.CharField(max_length=255)
    organization = models.ForeignKey(Organization, models.CASCADE, null=True, blank=True)
    organization_override = models.CharField(max_length=255, null=True, blank=True)

    def __str__(self):
        return f'{self.title} at {self.organization_name}'

    @property
    def organization_name(self):
        name = self.organization_override

        if self.organization and not name:
            name = self.organization.name

        return name


class PkSearchableMixin:
    """
    Represents objects that have a search method to query elasticsearch and load by primary key.
    """

    @classmethod
    def search(cls, query, queryset=None):
        """ Queries the search index.

        Args:
            query (str) -- Elasticsearch querystring (e.g. `title:intro*`)
            queryset (models.QuerySet) -- base queryset to search, defaults to objects.all()

        Returns:
            QuerySet
        """
        query = clean_query(query)

        if queryset is None:
            queryset = cls.objects.all()

        if query == '(*)':
            # Early-exit optimization. Wildcard searching is very expensive in elasticsearch. And since we just
            # want everything, we don't need to actually query elasticsearch at all.
            return queryset

        logger.info(f"Attempting Elasticsearch document search against query: {query}")
        es_document, *_ = registry.get_documents(models=(cls,))
        dsl_query = ESDSLQ('query_string', query=query, analyze_wildcard=True)
        try:
            results = es_document.search().query(dsl_query).execute()
        except RequestError as exp:
            logger.warning('Elasticsearch request is failed. Got exception: %r', exp)
            results = []
        ids = {result.pk for result in results}
        logger.info(f'{len(ids)} records extracted from Elasticsearch query "{query}"')
        filtered_queryset = queryset.filter(pk__in=ids)
        logger.info(f'Filtered queryset of length {len(filtered_queryset)} extracted against query "{query}"')
        return filtered_queryset


class SearchAfterMixin:
    """
    Represents objects to query Elasticsearch with `search_after` pagination and load by primary key.
    """

    @classmethod
    def search(
        cls,
        query,
        queryset=None,
        page_size=settings.ELASTICSEARCH_DSL_QUERYSET_PAGINATION,
        partner=None,
        identifiers=None,
        document=None,
        sort_field="id",
    ):
        """
        Queries the Elasticsearch index with optional pagination using `search_after`.

        Args:
            query (str) -- Elasticsearch querystring (e.g. `title:intro*`)
            queryset (models.QuerySet) -- base queryset to search, defaults to objects.all()
            page_size (int) -- Number of results per page.
            partner (object) -- To be included in the ES query.
            identifiers (object) -- UUID or key of a product.
            document (object) -- ES Document for the given model.
            sort_field (str) -- Field to sort results by. Defaults to 'id'.

        Returns:
            QuerySet
        """
        query = clean_query(query)
        if queryset is None:
            queryset = cls.objects.all()

        if query == '(*)':
            # Early-exit optimization. Wildcard searching is very expensive in elasticsearch. And since we just
            # want everything, we don't need to actually query elasticsearch at all.
            return queryset

        logger.info(f"Attempting Elasticsearch document search against query: {query}")
        es_document = document or next(iter(registry.get_documents(models=(cls,))), None)

        must_queries = [ESDSLQ('query_string', query=query, analyze_wildcard=True)]
        if partner:
            must_queries.append(partner)
        if identifiers:
            must_queries.append(identifiers)

        dsl_query = ESDSLQ('bool', must=must_queries)

        all_ids = set()
        search_after = None

        while True:
            search = (
                es_document.search()
                .query(dsl_query)
                .sort(sort_field)
                .extra(size=page_size)
            )

            search = search.extra(search_after=search_after) if search_after else search

            results = search.execute()

            ids = {result.pk for result in results}
            if not ids:
                logger.info("No more results found.")
                break

            all_ids.update(ids)
            search_after = results[-1].meta.sort if results[-1] else None
            logger.info(f"Fetched {len(ids)} records; total so far: {len(all_ids)}")

        filtered_queryset = queryset.filter(pk__in=all_ids)
        logger.info(f"Filtered queryset of size {len(filtered_queryset)} for query: {query}")
        return filtered_queryset


class Collaborator(TimeStampedModel):
    """
    Collaborator model, defining any collaborators who helped write course content.
    """
    image = StdImageField(
        upload_to=UploadToFieldNamePath(populate_from='uuid', path='media/course/collaborator/image'),
        blank=True,
        null=True,
        variations={
            'original': (200, 100),
        },
        help_text=_('Add the collaborator image, please make sure its dimensions are 200x100px')
    )
    name = models.CharField(max_length=255, default='')
    uuid = models.UUIDField(default=uuid4, editable=False, verbose_name=_('UUID'))

    @property
    def image_url(self):
        if self.image and hasattr(self.image, 'url'):
            return self.image.url
        return None

    def __str__(self):
        return f'{self.name}'


class ProductValue(ManageHistoryMixin, TimeStampedModel):
    """
    ProductValue model, with fields related to projected value for a product.
    """
    DEFAULT_VALUE_PER_LEAD = 0
    DEFAULT_VALUE_PER_CLICK = 5

    per_lead_usa = models.IntegerField(
        null=True, blank=True, default=DEFAULT_VALUE_PER_LEAD,
        verbose_name=_('U.S. Value Per Lead'), help_text=_(
            'U.S. value per lead in U.S. dollars.'
        )
    )
    per_lead_international = models.IntegerField(
        null=True, blank=True, default=DEFAULT_VALUE_PER_LEAD,
        verbose_name=_('International Value Per Lead'), help_text=_(
            'International value per lead in U.S. dollars.'
        )
    )
    per_click_usa = models.IntegerField(
        null=True, blank=True, default=DEFAULT_VALUE_PER_CLICK,
        verbose_name=_('U.S. Value Per Click'), help_text=_(
            'U.S. value per click in U.S. dollars.'
        )
    )
    per_click_international = models.IntegerField(
        null=True, blank=True, default=DEFAULT_VALUE_PER_CLICK,
        verbose_name=_('International Value Per Click'), help_text=_(
            'International value per click in U.S. dollars.'
        )
    )
    field_tracker = FieldTracker()

    @property
    def has_changed(self):
        if not self.pk:
            return False
        return self.has_model_changed()

    def update_product_data_modified_timestamp(self):
        if self.has_changed:
            logger.info(
                f"Changes detected in ProductValue {self.pk}, updating data modified "
                f"timestamps for related products."
            )
            self.courses.all().update(data_modified_timestamp=datetime.datetime.now(pytz.UTC))

            Program.objects.filter(
                courses__in=self.courses.all()
            ).update(data_modified_timestamp=datetime.datetime.now(pytz.UTC))

            self.programs.all().update(data_modified_timestamp=datetime.datetime.now(pytz.UTC))


class GeoLocation(ManageHistoryMixin, TimeStampedModel):
    """
    Model to keep Geographic location for Products.
    """
    DECIMAL_PLACES = 11
    LAT_MAX_DIGITS = 14
    LNG_MAX_DIGITS = 14

    location_name = models.CharField(
        max_length=128,
        blank=False,
        null=True,
    )

    lat = models.DecimalField(
        max_digits=LAT_MAX_DIGITS,
        decimal_places=DECIMAL_PLACES,
        validators=[MaxValueValidator(90), MinValueValidator(-90)],
        verbose_name=_('Latitude'),
        null=True,
    )
    lng = models.DecimalField(
        max_digits=LNG_MAX_DIGITS,
        decimal_places=DECIMAL_PLACES,
        validators=[MaxValueValidator(180), MinValueValidator(-180)],
        verbose_name=_('Longitude'),
        null=True
    )

    class Meta:
        unique_together = (('lat', 'lng'),)

    def __str__(self):
        return f'{self.location_name}'

    @property
    def coordinates(self):
        if (self.lat is None or self.lng is None):
            return None
        return self.lat, self.lng

    field_tracker = FieldTracker()

    @property
    def has_changed(self):
        if not self.pk:
            return False
        return self.has_model_changed()

    def update_product_data_modified_timestamp(self):
        if self.has_changed:
            logger.info(
                f"Changes detected in GeoLocation {self.pk}, updating data modified "
                f"timestamps for related products."
            )
            self.courses.all().update(data_modified_timestamp=datetime.datetime.now(pytz.UTC))

            Program.objects.filter(
                courses__in=self.courses.all()
            ).update(data_modified_timestamp=datetime.datetime.now(pytz.UTC))

            self.programs.all().update(data_modified_timestamp=datetime.datetime.now(pytz.UTC))


class AbstractLocationRestrictionModel(TimeStampedModel):
    ALLOWLIST = 'allowlist'
    BLOCKLIST = 'blocklist'
    RESTRICTION_TYPE_CHOICES = (
        (ALLOWLIST, _('Allowlist')),
        (BLOCKLIST, _('Blocklist'))
    )

    countries = MultiSelectField(choices=COUNTRIES, null=True, blank=True, max_length=len(COUNTRIES))
    states = MultiSelectField(choices=CONTIGUOUS_STATES, null=True, blank=True, max_length=len(CONTIGUOUS_STATES))
    restriction_type = models.CharField(
        max_length=255, choices=RESTRICTION_TYPE_CHOICES, default=ALLOWLIST
    )

    class Meta:
        abstract = True


class CourseLocationRestriction(ManageHistoryMixin, AbstractLocationRestrictionModel):
    """
    Course location restriction model.

    We have to set this as a foreign key field on course rather than a one to one relationship, due to draft courses.
    """
    field_tracker = FieldTracker()

    @property
    def has_changed(self):
        if not self.pk:
            return False
        return self.has_model_changed()

    def update_product_data_modified_timestamp(self):
        if self.has_changed:
            logger.info(
                f"Changes detected in CourseLocationRestriction {self.pk}, updating data modified "
                f"timestamps for related products."
            )
            self.courses.all().update(data_modified_timestamp=datetime.datetime.now(pytz.UTC))
            Program.objects.filter(
                courses__in=self.courses.all()
            ).update(data_modified_timestamp=datetime.datetime.now(pytz.UTC))


class Course(ManageHistoryMixin, DraftModelMixin, PkSearchableMixin, CachedMixin, TimeStampedModel):
    """ Course model. """
    partner = models.ForeignKey(Partner, models.CASCADE)
    uuid = models.UUIDField(default=uuid4, editable=True, verbose_name=_('UUID'))
    canonical_course_run = models.OneToOneField(
        'course_metadata.CourseRun', models.CASCADE, related_name='canonical_for_course',
        default=None, null=True, blank=True,
    )
    key = models.CharField(max_length=255, db_index=True)
    key_for_reruns = models.CharField(
        max_length=255, blank=True,
        help_text=_('When making reruns for this course, they will use this key instead of the course key.'),
    )
    title = models.CharField(max_length=255, default=None, null=True, blank=True)
    url_slug = AutoSlugField(populate_from='title', editable=True, slugify_function=uslugify, overwrite_on_add=False,
                             help_text=_('Leave this field blank to have the value generated automatically.'))
    short_description = NullHtmlField()
    full_description = NullHtmlField()
    extra_description = models.ForeignKey(
        AdditionalPromoArea, models.CASCADE, default=None, null=True, blank=True, related_name='extra_description',
    )
    additional_metadata = models.ForeignKey(
        AdditionalMetadata, models.CASCADE,
        related_name='related_courses',
        default=None, null=True, blank=True
    )
    course_length = models.CharField(
        max_length=64, choices=CourseLength.choices, blank=True,
        help_text=_('The actual duration of this course as experienced by learners who complete it.'),
    )
    authoring_organizations = SortedManyToManyField(Organization, blank=True, related_name='authored_courses')
    sponsoring_organizations = SortedManyToManyField(Organization, blank=True, related_name='sponsored_courses')
    collaborators = SortedManyToManyField(Collaborator, null=True, blank=True, related_name='courses_collaborated')
    subjects = SortedManyToManyField(Subject, blank=True)
    prerequisites = models.ManyToManyField(Prerequisite, blank=True)
    level_type = models.ForeignKey(LevelType, models.CASCADE, default=None, null=True, blank=True)
    expected_learning_items = SortedManyToManyField(ExpectedLearningItem, blank=True)
    outcome = NullHtmlField()
    prerequisites_raw = NullHtmlField()
    syllabus_raw = NullHtmlField()
    card_image_url = models.URLField(null=True, blank=True)
    image = StdImageField(
        upload_to=UploadToFieldNamePath(populate_from='uuid', path='media/course/image'),
        blank=True,
        null=True,
        variations={
            'original': (1134, 675),
            'small': (378, 225)
        },
        help_text=_('Add the course image')
    )
    video = models.ForeignKey(Video, models.CASCADE, default=None, null=True, blank=True)
    faq = NullHtmlField(verbose_name=_('FAQ'))
    learner_testimonials = NullHtmlField()
    enrollment_count = models.IntegerField(
        null=True, blank=True, default=0, help_text=_('Total number of learners who have enrolled in this course')
    )
    product_source = models.ForeignKey(Source, models.SET_NULL, null=True, blank=True, related_name='courses')
    recent_enrollment_count = models.IntegerField(
        null=True, blank=True, default=0, help_text=_(
            'Total number of learners who have enrolled in this course in the last 6 months'
        )
    )
    salesforce_id = models.CharField(max_length=255, null=True, blank=True)  # Course__c in Salesforce
    salesforce_case_id = models.CharField(max_length=255, null=True, blank=True)  # Case in Salesforce
    type = models.ForeignKey(CourseType, models.CASCADE, null=True)  # while null IS True, it should always be set

    # Do not record the slug field in the history table because AutoSlugField is not compatible with
    # django-simple-history.  Background: https://github.com/openedx/course-discovery/pull/332
    history = HistoricalRecords(excluded_fields=['url_slug'])

    # TODO Remove this field.
    number = models.CharField(
        max_length=50, null=True, blank=True, help_text=_(
            'Course number format e.g CS002x, BIO1.1x, BIO1.2x'
        )
    )

    topics = TaggableManager(
        blank=True,
        help_text=_('Pick a tag from the suggestions. To make a new tag, add a comma after the tag name.'),
        related_name='course_topics',
    )

    # The 'additional_information' field holds HTML content, but we don't use a NullHtmlField for it, because we don't
    # want to validate its content at all. This is filled in by administrators, not course teams, and may hold special
    # HTML that isn't normally allowed.
    additional_information = models.TextField(blank=True, null=True, default=None,
                                              verbose_name=_('Additional Information'))
    organization_short_code_override = models.CharField(max_length=255, blank=True)
    organization_logo_override = models.ImageField(
        upload_to=UploadToFieldNamePath(populate_from='uuid', path='organization/logo_override'),
        blank=True,
        null=True,
        validators=[FileExtensionValidator(['png'])]
    )

    geolocation = models.ForeignKey(
        GeoLocation, models.SET_NULL, related_name='courses', default=None, null=True, blank=True
    )

    location_restriction = models.ForeignKey(
        CourseLocationRestriction, models.SET_NULL, related_name='courses', default=None, null=True, blank=True
    )

    in_year_value = models.ForeignKey(
        ProductValue, models.SET_NULL, related_name='courses', default=None, null=True, blank=True
    )

    data_modified_timestamp = models.DateTimeField(
        default=None, null=True, blank=True, help_text=_('The last time this course was modified in the database.')
    )

    enterprise_subscription_inclusion = models.BooleanField(
        null=True,
        help_text=_('This field signifies if this course is in the enterprise subscription catalog'),
    )

    excluded_from_search = models.BooleanField(
        null=True,
        blank=True,
        default=False,
        verbose_name='Excluded From Search (Algolia Indexing)',
        help_text=_('If checked, this item will not be indexed in Algolia and will not show up in search results.')
    )

    excluded_from_seo = models.BooleanField(
        null=True,
        blank=True,
        default=False,
        verbose_name='Excluded From SEO (noindex tag)',
        help_text=_('If checked, the About Page will have a meta tag with noindex value')
    )

    watchers = MultiEmailField(
        blank=True,
        verbose_name=_("Watchers"),
        help_text=_(
            "The list of email addresses that will be notified if any of the course runs "
            "is published or scheduled."
        )
    )

    # Changing these fields at the course level will not trigger re-reviews
    # on related course runs that are already in the scheduled state
    STATUS_CHANGE_EXEMPT_FIELDS = [
        'additional_metadata',
        'geolocation',
        'in_year_value',
        'location_restriction',
        'watchers'
    ]

    everything = CourseQuerySet.as_manager()
    objects = DraftManager.from_queryset(CourseQuerySet)()

    field_tracker = FieldTracker()

    @property
    def has_changed(self):
        if not self.pk:
            return False
        excluded_fields = [
            'data_modified_timestamp',
        ]
        return self.has_model_changed(excluded_fields=excluded_fields)

    class Meta:
        unique_together = (
            ('partner', 'uuid', 'draft'),
            ('partner', 'key', 'draft'),
        )
        ordering = ['id']

    def _check_enterprise_subscription_inclusion(self):
        # if false has been passed in, or it's already been set to false
        if not self.is_enterprise_catalog_allowed_course() or \
                self.enterprise_subscription_inclusion is False:
            return False
        for org in self.authoring_organizations.all():
            if not org.enterprise_subscription_inclusion:
                return False
        return True

    def is_enterprise_catalog_allowed_course(self):
        """
        As documented in ADR docs/decisions/0012-enterprise-program-inclusion-boolean.rst, OC course types
        are allowed in Enterprise catalog inclusion. OC types are all course types excluding ExecEd and Bootcamp.
        """
        return not self.is_external_course

    def update_data_modified_timestamp(self):
        """
        Update the data_modified_timestamp field to the current time if the course has changed.
        """
        if not self.data_modified_timestamp:
            # If the course has never been saved, set the data_modified_timestamp to the current time.
            self.data_modified_timestamp = datetime.datetime.now(pytz.UTC)
        elif self.draft and self.has_changed:
            now = datetime.datetime.now(pytz.UTC)
            self.data_modified_timestamp = now
            Program.objects.filter(
                courses__in=Course.everything.filter(key=self.key)
            ).update(data_modified_timestamp=datetime.datetime.now(pytz.UTC))

    def set_data_modified_timestamp(self):
        """
        Set the data modified timestamp for both draft & non-draft version of the course.
        """
        Course.everything.filter(key=self.key).update(
            data_modified_timestamp=datetime.datetime.now(pytz.UTC)
        )
        Program.objects.filter(courses__in=Course.everything.filter(key=self.key)).update(
            data_modified_timestamp=datetime.datetime.now(pytz.UTC)
        )
        self.refresh_from_db()

    def save(self, *args, **kwargs):
        """
        There have to be two saves because in order to check for if this is included in the
        subscription catalog, we need the id that is created on save to access the many-to-many fields
        and then need to update the boolean in the record based on conditional logic
        """
        self.update_data_modified_timestamp()
        super().save(*args, **kwargs)
        self.enterprise_subscription_inclusion = self._check_enterprise_subscription_inclusion()
        kwargs['force_insert'] = False
        kwargs['force_update'] = True
        super().save(*args, **kwargs)

        # Course runs calculate enterprise subscription inclusion based off of their parent's status, so we need to
        # force a recalculation
        course_runs = self.course_runs.all()
        for course_run in course_runs:
            course_run.save()

    def __str__(self):
        return f'{self.key}: {self.title}'

    def clean(self):
        # We need to populate the value with 0 - model blank and null definitions are to validate the admin form.
        if self.enrollment_count is None:
            self.enrollment_count = 0
        if self.recent_enrollment_count is None:
            self.recent_enrollment_count = 0

    @property
    def image_url(self):
        if self.image and self.image.name:
            variation_path = self.image.get_variation_name(self.image.name, 'small')
            return self.image.storage.url(variation_path)
        return self.card_image_url

    @property
    def organization_logo_override_url(self):
        if self.organization_logo_override:
            return self.organization_logo_override.url
        return None

    @property
    def is_external_course(self):
        """
        Property to check if the course is an external product type.
        """
        return self.type.slug in [CourseType.EXECUTIVE_EDUCATION_2U, CourseType.BOOTCAMP_2U]

    @property
    def original_image_url(self):
        if self.image:
            return self.image.url
        return None

    @property
    def marketing_url(self):
        url = None
        if self.partner.marketing_site_url_root:
            path = self.get_course_url_path()
            url = urljoin(self.partner.marketing_site_url_root, path)

        return url

    @property
    def preview_url(self):
        """ Returns the preview url for the course. """
        url = None
        if self.partner.marketing_site_url_root and self.active_url_slug:
            path = self.get_course_url_path()
            url = urljoin(self.partner.marketing_site_url_root, f'preview/{path}')

        return url

    @property
    def active_url_slug(self):
        """ Official rows just return whatever slug is active, draft rows will first look for an associated active
         slug and, if they fail to find one, take the slug associated with the official course that has
         is_active_on_draft: True."""
        active_url_cache = RequestCache("active_url_cache")
        cache_key = get_cache_key(course_uuid=self.uuid, draft=self.draft)
        cached_active_url = active_url_cache.get_cached_response(cache_key)
        if cached_active_url.is_found:
            return cached_active_url.value

        # The if clause is simply to prevent N+1 issues
        if hasattr(self, '_prefetched_active_slug') and self._prefetched_active_slug:
            active_url = self._prefetched_active_slug[0]
        else:
            active_url = CourseUrlSlug.objects.filter(course=self, is_active=True).first()

        if not active_url and self.draft and self.official_version:
            # current draft url slug has already been published at least once, so get it from the official course
            active_url = CourseUrlSlug.objects.filter(course=self.official_version, is_active_on_draft=True).first()

        url_slug = getattr(active_url, 'url_slug', None)
        if url_slug:
            active_url_cache.set(cache_key, url_slug)
        return url_slug

    def get_course_url_path(self):
        """
        Returns marketing url path for course based on active url slug
        """
        active_url_slug = self.active_url_slug
        return active_url_slug if active_url_slug and active_url_slug.find('/') != -1 else f'course/{active_url_slug}'

    def course_run_sort(self, course_run):
        """
        Sort course runs by enrollment_start or start, preferring the former

        A missing date is stubbed to max datetime to be sorted last
        """
        date = course_run.enrollment_start or course_run.start
        if date:
            return date
        return datetime.datetime.max.replace(tzinfo=pytz.UTC)

    @property
    def active_course_runs(self):
        """ Returns course runs that have not yet ended and meet the following enrollment criteria:
            - Open for enrollment
            - OR will be open for enrollment in the future
            - OR have no specified enrollment close date (e.g. self-paced courses)

        This is basically a QuerySet version of "all runs where has_enrollment_ended is False"

        Returns:
            QuerySet
        """
        now = datetime.datetime.now(pytz.UTC)
        return self.course_runs.filter(
            Q(end__gt=now) &
            (
                Q(enrollment_end__gt=now) |
                Q(enrollment_end__isnull=True)
            )
        )

    @property
    def end_date(self):
        """
        Returns the "end" date of the course run falling at the last. Every course run has an end date and this property
        returns the max value of those end dates.
        """
        course_runs = self.course_runs.all()
        last_course_run_end = None
        if course_runs:
            try:
                last_course_run_end = max(
                    course_run.end
                    for course_run in course_runs
                    if course_run.end is not None and course_run.status == CourseRunStatus.Published
                )
            except ValueError:
                last_course_run_end = None
        return last_course_run_end

    @property
    def course_ends(self):
        """
        Returns a string depending on if course.end_date falls in past or future. Course.end_date is the "end" date of
        the last course run.
        """
        now = datetime.datetime.now(pytz.UTC)
        if not self.end_date or self.end_date > now:
            return _('Future')
        else:
            return _('Past')

    def languages(self, exclude_inactive_runs=False):
        """
        Returns a set of all languages used in this course.

        Arguments:
            exclude_inactive_runs (bool): whether to exclude inactive runs
        """
        if exclude_inactive_runs:
            return list({
                serialize_language(course_run.language) for course_run in self.course_runs.all()
                if course_run.is_active and course_run.language is not None
            })
        return list({
            serialize_language(course_run.language) for course_run in self.course_runs.all()
            if course_run.language is not None
        })

    def languages_codes(self, exclude_inactive_runs=False):
        """
        Returns a string of languages codes used in this course. The languages codes are separated by comma.
        This property will ignore restricted runs and course runs with no language set.

        Arguments:
            exclude_inactive_runs (bool): whether to exclude inactive runs
        """
        if exclude_inactive_runs:
            language_codes = set(
                course_run.language.code for course_run in self.active_course_runs.filter(
                    language__isnull=False, restricted_run__isnull=True
                )
            )
        else:
            language_codes = set(
                course_run.language.code for course_run in self.course_runs.filter(
                    language__isnull=False, restricted_run__isnull=True
                )
            )

        return ", ".join(sorted(language_codes))

    @property
    def first_enrollable_paid_seat_price(self):
        """
        Sort the course runs with sorted rather than order_by to avoid
        additional calls to the database
        """
        for course_run in sorted(
            self.active_course_runs,
            key=lambda active_course_run: active_course_run.key.lower(),
        ):
            if course_run.has_enrollable_paid_seats():
                return course_run.first_enrollable_paid_seat_price

        return None

    @property
    def course_run_statuses(self):
        """
        Returns all unique course run status values inside this course.

        Note that it skips hidden courses - this list is typically used for presentational purposes.
        The code performs the filtering on Python level instead of ORM/SQL because filtering on course_runs
        invalidates the prefetch on API level.
        """
        statuses = set()
        return sorted(list(get_course_run_statuses(statuses, self.course_runs.all())))

    @property
    def is_active(self):
        """
        Returns true if any of the course runs of the course is active
        """
        return any(course_run.is_active for course_run in self.course_runs.all())

    def unpublish_inactive_runs(self, published_runs=None):
        """
        Find old course runs that are no longer active but still published, these will be unpublished.

        Designed to work on official runs.

        Arguments:
            published_runs (iterable): optional optimization; pass published CourseRuns to avoid a lookup

        Returns:
            True if any runs were unpublished
        """
        if not self.partner.has_marketing_site:
            return False

        if published_runs is None:
            published_runs = self.course_runs.filter(status=CourseRunStatus.Published).iterator(
                chunk_size=settings.ITERATOR_CHUNK_SIZE)
        published_runs = frozenset(published_runs)

        # Now separate out the active ones from the inactive
        # (done in Python rather than hitting self.active_course_runs to avoid a second db query)
        now = datetime.datetime.now(pytz.UTC)
        inactive_runs = {run for run in published_runs if run.has_enrollment_ended(now)}
        marketable_runs = {run for run in published_runs - inactive_runs if run.could_be_marketable}
        if not marketable_runs or not inactive_runs:
            # if there are no inactive runs, there's no point in continuing - and ensure that we always have at least
            # one marketable run around by not unpublishing if we would get rid of all of them
            return False

        for run in inactive_runs:
            run.status = CourseRunStatus.Unpublished
            run.save()
            if run.draft_version:
                run.draft_version.status = CourseRunStatus.Unpublished
                run.draft_version.save()

        return True

    def _update_or_create_official_version(self, course_run):
        """
        Should only be called from CourseRun.update_or_create_official_version. Because we only need to make draft
        changes official in the context of a course run and because certain actions (like publishing data to ecommerce)
        happen when we make official versions and we want to do those as a bundle with the course run.
        """
        draft_version = Course.everything.get(pk=self.pk)
        # If there isn't an official_version set yet, then this is a create instead of update
        # and we will want to set additional attributes.
        creating = not self.official_version

        official_version = set_official_state(draft_version, Course)

        for entitlement in self.entitlements.all():
            # The draft version could have audit entitlements, but we only
            # want to create official entitlements for the valid entitlement modes.
            if entitlement.mode.slug in Seat.ENTITLEMENT_MODES:
                set_official_state(entitlement, CourseEntitlement, {'course': official_version})

        official_version.set_active_url_slug(self.active_url_slug)

        if creating:
            official_version.canonical_course_run = course_run
            official_version.save()
            self.canonical_course_run = course_run.draft_version
            self.save()

        return official_version

    @transaction.atomic
    def set_active_url_slug(self, slug):
        # logging to help debug error around course url slugs incrementing
        logger.info('The current slug is {}; The slug to be set is {}; Current course is a draft: {}'  # lint-amnesty, pylint: disable=logging-format-interpolation
                    .format(self.url_slug, slug, self.draft))

        # There are too many branches in this method, and it is ok to clear cache than to serve stale data.
        clear_slug_request_cache_for_course(self.uuid)
        if hasattr(self, '_prefetched_active_slug'):
            del self._prefetched_active_slug

        if slug:
            # case 0: if slug is already in use with another, raise an IntegrityError
            excluded_course = self.official_version if self.draft else self.draft_version
            slug_already_in_use = CourseUrlSlug.objects.filter(url_slug__iexact=slug.lower()).exclude(
                course__in=[self, excluded_course]).exists()
            if slug_already_in_use:
                raise IntegrityError(f'This slug {slug} is already in use with another course')

        if self.draft:
            active_draft_url_slug_object = self.url_slug_history.filter(is_active=True).first()

            # case 1: new slug matches an entry in the course's slug history
            if self.official_version:
                found = False
                for url_entry in self.official_version.url_slug_history.filter(Q(is_active_on_draft=True) |
                                                                               Q(url_slug=slug)):
                    match = url_entry.url_slug == slug
                    url_entry.is_active_on_draft = match
                    found = found or match
                    url_entry.save()
                if found:
                    if active_draft_url_slug_object and active_draft_url_slug_object.url_slug != slug:
                        logger.info(f"URL slug for draft course {self.key} found in non-draft course url slug history.")
                        self.set_data_modified_timestamp()
                    # we will get the active slug via the official object, so delete the draft one
                    if active_draft_url_slug_object:
                        active_draft_url_slug_object.delete()
                    return
            # case 2: slug has not been used for this course before
            obj = self.url_slug_history.update_or_create(is_active=True, defaults={
                'course': self,
                'partner': self.partner,
                'is_active': True,
                'url_slug': slug,
            })[0]  # update_or_create returns an (obj, created?) tuple, so just get the object
            # this line necessary to clear the prefetch cache
            self.url_slug_history.add(obj)
            # draft version is using is_active as a criteria  to create/update the CourseUrlSlug.
            # That is why the explicit slug value comparison is required to update data modified timestamp.
            if not active_draft_url_slug_object or active_draft_url_slug_object.url_slug != slug:
                logger.info(f"URL slug for draft course {self.key} has been updated.")
                self.set_data_modified_timestamp()
        else:
            if self.draft_version:
                self.draft_version.url_slug_history.filter(is_active=True).delete()
            obj, created = self.url_slug_history.update_or_create(url_slug=slug, defaults={
                'url_slug': slug,
                'is_active': True,
                'is_active_on_draft': True,
                'partner': self.partner,
            })
            if created:
                # update_or_create is using url_slug to identify if the object is to be
                # created or updated. That means any slug change will create a new slug object and hence
                # why the timestamp is updated.
                logger.info(f"URL slug for non-draft course {self.key} has been updated.")
                self.set_data_modified_timestamp()
            for other_slug in self.url_slug_history.filter(Q(is_active=True) |
                                                           Q(is_active_on_draft=True)).exclude(url_slug=obj.url_slug):
                other_slug.is_active = False
                other_slug.is_active_on_draft = False
                other_slug.save()

    @cached_property
    def advertised_course_run(self):
        now = datetime.datetime.now(pytz.UTC)
        min_date = datetime.datetime.min.replace(tzinfo=pytz.UTC)
        max_date = datetime.datetime.max.replace(tzinfo=pytz.UTC)

        tier_one = []
        tier_two = []
        tier_three = []

        marketable_course_runs = [course_run for course_run in self.course_runs.all() if course_run.is_marketable]

        for course_run in marketable_course_runs:
            course_run_started = (not course_run.start) or (course_run.start and course_run.start < now)
            if course_run.is_current_and_still_upgradeable():
                tier_one.append(course_run)
            elif not course_run_started and course_run.is_upgradeable():
                tier_two.append(course_run)
            else:
                tier_three.append(course_run)

        advertised_course_run = None

        # start should almost never be null, default added to take care of older incomplete data
        if tier_one:
            advertised_course_run = sorted(tier_one, key=lambda run: run.start or min_date, reverse=True)[0]
        elif tier_two:
            advertised_course_run = sorted(tier_two, key=lambda run: run.start or max_date)[0]
        elif tier_three:
            advertised_course_run = sorted(tier_three, key=lambda run: run.start or min_date, reverse=True)[0]

        return advertised_course_run

    def has_marketable_run(self):
        return any(run.is_marketable for run in self.course_runs.all())

    def recommendations(self, excluded_restriction_types=None):
        """
        Recommended set of courses for upsell after finishing a course. Returns de-duped list of Courses that:
        A) belong in the same program as given Course
        B) share the same subject AND same organization (or at least one)
        in priority of A over B
        """
        if excluded_restriction_types is None:
            excluded_restriction_types = []

        program_courses = list(
            Course.objects.filter(
                programs__in=self.programs.all()
            )
            .select_related('partner', 'type')
            .prefetch_related(
                Prefetch('course_runs', queryset=CourseRun.objects.exclude(
                    restricted_run__restriction_type__in=excluded_restriction_types
                ).select_related('type').prefetch_related('seats')),
                'authoring_organizations',
                '_official_version'
            )
            .exclude(key=self.key)
            .distinct()
            .all())

        subject_org_courses = list(
            Course.objects.filter(
                subjects__in=self.subjects.all(),
                authoring_organizations__in=self.authoring_organizations.all()
            )
            .select_related('partner', 'type')
            .prefetch_related(
                Prefetch('course_runs', queryset=CourseRun.objects.exclude(
                    restricted_run__restriction_type__in=excluded_restriction_types
                ).select_related('type').prefetch_related('seats')),
                'authoring_organizations',
                '_official_version'
            )
            .exclude(key=self.key)
            .distinct()
            .all())

        # coercing to set destroys order, looping to remove dupes on union
        seen = set()
        deduped = []
        for course in [*program_courses, *subject_org_courses]:
            if course not in seen and course.has_marketable_run():
                deduped.append(course)
                seen.add(course)
        return deduped

    def set_subdirectory_slug(self):
        """
        Sets the active url slug for draft and non-draft courses if the current
        slug is not validated as per the new format.
        """
        is_slug_in_subdirectory_format = bool(
            re.match(SUBDIRECTORY_SLUG_FORMAT_REGEX, self.active_url_slug)
        ) if self.active_url_slug else False  # Unless assigned, the active slug is None for Studio created courses.
        is_exec_ed_course = self.type.slug == CourseType.EXECUTIVE_EDUCATION_2U
        is_bootcamp_course = self.type.slug == CourseType.BOOTCAMP_2U
        if is_exec_ed_course and not IS_SUBDIRECTORY_SLUG_FORMAT_FOR_EXEC_ED_ENABLED.is_enabled():
            return
        if is_bootcamp_course and not IS_SUBDIRECTORY_SLUG_FORMAT_FOR_BOOTCAMP_ENABLED.is_enabled():
            return
        is_open_course = is_ocm_course(self)
        if not is_slug_in_subdirectory_format and (is_exec_ed_course or is_open_course or is_bootcamp_course):
            slug, error = get_slug_for_course(self)
            if slug:
                self.set_active_url_slug(slug)
                if self.official_version:
                    self.official_version.set_active_url_slug(slug)
            else:
                raise Exception(  # pylint: disable=broad-exception-raised
                    f"Slug generation Failed: unable to set active url slug for course: {self.key} "
                    f"with error {error}"
                )


class CourseEditor(ManageHistoryMixin, TimeStampedModel):
    """
    CourseEditor model, defining who can edit a course and its course runs.

    .. no_pii:
    """
    user = models.ForeignKey(get_user_model(), models.CASCADE, related_name='courses_edited')
    course = models.ForeignKey(Course, models.CASCADE, related_name='editors')

    field_tracker = FieldTracker()

    @property
    def has_changed(self):
        if not self.pk:
            return False
        return self.has_model_changed()

    class Meta:
        unique_together = ('user', 'course',)

    # The logic for whether a user can edit a course gets a little complicated, so try to use the following class
    # utility methods when possible. Read 0003-publisher-permission.rst for more context on the why.

    @classmethod
    def can_create_course(cls, user, organization_key):
        if user.is_staff:
            return True

        # You must be a member of the organization within which you are creating a course
        return user.groups.filter(organization_extension__organization__key=organization_key).exists()

    @classmethod
    def course_editors(cls, course):
        """
        Returns an iterable of User objects.
        """
        authoring_orgs = course.authoring_organizations.all()

        # No matter what, if an editor or their organization has been removed from the course, they can't be an editor
        # for it. This handles cases of being dropped from an org... But might be too restrictive in case we want
        # to allow outside guest editors on a course? Let's try this for now and see how it goes.
        valid_editors = course.editors.filter(user__groups__organization_extension__organization__in=authoring_orgs)
        valid_editors = valid_editors.select_related('user')

        if valid_editors:
            return {editor.user for editor in valid_editors}

        # No valid editors - this is an edge case where we just grant anyone in an authoring org access
        user_model = get_user_model()
        return user_model.objects.filter(groups__organization_extension__organization__in=authoring_orgs).distinct()

    @classmethod
    def editors_for_user(cls, user):
        if user.is_staff:
            return CourseEditor.objects.all()

        user_orgs = Organization.user_organizations(user)
        return CourseEditor.objects.filter(user__groups__organization_extension__organization__in=user_orgs)

    @classmethod
    def is_course_editable(cls, user, course):
        if user.is_staff:
            return True

        return user in cls.course_editors(course)

    @classmethod
    def editable_courses(cls, user, queryset, check_editors=True):
        if user.is_staff:
            return queryset

        # We must be a valid editor for this course
        if check_editors:
            has_valid_editors = Q(
                authoring_organizations=F('editors__user__groups__organization_extension__organization')
            )
            has_user_editor = Q(editors__user=user)
            queryset = queryset.filter(has_user_editor | ~has_valid_editors)

        # And the course has to be authored by an org we belong to
        user_orgs = Organization.user_organizations(user)
        queryset = queryset.filter(authoring_organizations__in=user_orgs)

        # We use distinct() here because the query is complicated enough, spanning tables and following lists of
        # foreign keys, that django will return duplicate rows if we aren't careful to ask it not to.
        return queryset.distinct()

    @classmethod
    def editable_course_runs(cls, user, queryset):
        if user.is_staff:
            return queryset

        user_orgs = Organization.user_organizations(user)
        has_valid_editors = Q(
            course__authoring_organizations=F('course__editors__user__groups__organization_extension__organization')
        )
        has_user_editor = Q(course__editors__user=user)
        user_can_edit = has_user_editor | ~has_valid_editors

        # We use distinct() here because the query is complicated enough, spanning tables and following lists of
        # foreign keys, that django will return duplicate rows if we aren't careful to ask it not to.
        return queryset.filter(user_can_edit, course__authoring_organizations__in=user_orgs).distinct()


class CourseRun(ManageHistoryMixin, DraftModelMixin, CachedMixin, TimeStampedModel):
    """ CourseRun model. """
    OFAC_RESTRICTION_CHOICES = (
        ('', '--'),
        (True, _('Blocked')),
        (False, _('Unrestricted')),
    )

    PRICE_FIELD_CONFIG = {
        'decimal_places': 2,
        'max_digits': 10,
    }

    IN_REVIEW_STATUS = [CourseRunStatus.InternalReview, CourseRunStatus.LegalReview]
    POST_REVIEW_STATUS = [CourseRunStatus.Reviewed, CourseRunStatus.Published]

    uuid = models.UUIDField(default=uuid4, verbose_name=_('UUID'))
    course = models.ForeignKey(Course, models.CASCADE, related_name='course_runs')
    key = models.CharField(max_length=255)
    # There is a post save function in signals.py that verifies that this is unique within a program
    external_key = models.CharField(max_length=225, blank=True, null=True)
    status = models.CharField(default=CourseRunStatus.Unpublished, max_length=255, null=False, blank=False,
                              db_index=True, choices=CourseRunStatus.choices)
    title_override = models.CharField(
        max_length=255, default=None, null=True, blank=True,
        help_text=_(
            "Title specific for this run of a course. Leave this value blank to default to the parent course's title."))
    start = models.DateTimeField(null=True, blank=True, db_index=True)
    end = models.DateTimeField(null=True, blank=True, db_index=True)
    go_live_date = models.DateTimeField(null=True, blank=True)
    enrollment_start = models.DateTimeField(null=True, blank=True)
    enrollment_end = models.DateTimeField(null=True, blank=True, db_index=True)
    announcement = models.DateTimeField(null=True, blank=True)
    short_description_override = NullHtmlField(
        help_text=_(
            "Short description specific for this run of a course. Leave this value blank to default to "
            "the parent course's short_description attribute."))
    full_description_override = NullHtmlField(
        help_text=_(
            "Full description specific for this run of a course. Leave this value blank to default to "
            "the parent course's full_description attribute."))
    staff = SortedManyToManyField(Person, blank=True, related_name='courses_staffed')
    min_effort = models.PositiveSmallIntegerField(
        null=True, blank=True,
        help_text=_('Estimated minimum number of hours per week needed to complete a course run.'))
    max_effort = models.PositiveSmallIntegerField(
        null=True, blank=True,
        help_text=_('Estimated maximum number of hours per week needed to complete a course run.'))
    weeks_to_complete = models.PositiveSmallIntegerField(
        null=True, blank=True,
        help_text=_('Estimated number of weeks needed to complete this course run.'))
    language = models.ForeignKey(LanguageTag, models.CASCADE, null=True, blank=True)
    transcript_languages = models.ManyToManyField(LanguageTag, blank=True, related_name='transcript_courses')
    ai_languages = models.JSONField(
        null=True,
        blank=True,
        validators=[validate_ai_languages],
        help_text=_('A JSON dict detailing the available translations and transcriptions for this run. '
                    'The dict has two keys: translation_languages and transcription_languages.')
    )
    pacing_type = models.CharField(max_length=255, db_index=True, null=True, blank=True,
                                   choices=CourseRunPacing.choices)
    syllabus = models.ForeignKey(SyllabusItem, models.CASCADE, default=None, null=True, blank=True)
    enrollment_count = models.IntegerField(
        null=True, blank=True, default=0, help_text=_('Total number of learners who have enrolled in this course run')
    )
    recent_enrollment_count = models.IntegerField(
        null=True, blank=True, default=0, help_text=_(
            'Total number of learners who have enrolled in this course run in the last 6 months'
        )
    )

    # TODO Ditch this, and fallback to the course
    card_image_url = models.URLField(null=True, blank=True)
    video = models.ForeignKey(Video, models.CASCADE, default=None, null=True, blank=True)
    video_translation_languages = models.ManyToManyField(
        LanguageTag, blank=True, related_name='+')
    slug = AutoSlugField(max_length=255, populate_from=['title', 'key'], slugify_function=uslugify, db_index=True,
                         editable=True)
    hidden = models.BooleanField(
        default=False,
        help_text=_('Whether this run should be hidden from API responses.  Do not edit here - this value will be '
                    'overwritten by the "Course Visibility In Catalog" field in Studio via Refresh Course Metadata.')
    )
    mobile_available = models.BooleanField(default=False)
    course_overridden = models.BooleanField(
        default=False,
        help_text=_('Indicates whether the course relation has been manually overridden.')
    )
    reporting_type = models.CharField(max_length=255, choices=ReportingType.choices, default=ReportingType.mooc)
    eligible_for_financial_aid = models.BooleanField(default=True)
    license = models.CharField(max_length=255, blank=True, db_index=True)
    outcome_override = NullHtmlField(
        help_text=_(
            "'What You Will Learn' description for this particular course run. Leave this value blank to default "
            "to the parent course's Outcome attribute."))
    type = models.ForeignKey(CourseRunType, models.CASCADE, null=True)  # while null IS True, it should always be set

    tags = TaggableManager(
        blank=True,
        help_text=_('Pick a tag from the suggestions. To make a new tag, add a comma after the tag name.'),
    )

    has_ofac_restrictions = models.BooleanField(
        blank=True,
        choices=OFAC_RESTRICTION_CHOICES,
        default=None,
        verbose_name=_('Add OFAC restriction text to the FAQ section of the Marketing site'),
        null=True)
    ofac_comment = models.TextField(blank=True, help_text='Comment related to OFAC restriction')

    # The expected_program_type and expected_program_name are here in support of Publisher and may not reflect the
    # final program information.
    expected_program_type = models.ForeignKey(ProgramType, models.CASCADE, default=None, null=True, blank=True)
    expected_program_name = models.CharField(max_length=255, default='', blank=True)

    everything = CourseRunQuerySet.as_manager()
    objects = DraftManager.from_queryset(CourseRunQuerySet)()

    # Do not record the slug field in the history table because AutoSlugField is not compatible with
    # django-simple-history.  Background: https://github.com/openedx/course-discovery/pull/332
    history = HistoricalRecords(excluded_fields=['slug'])

    salesforce_id = models.CharField(max_length=255, null=True, blank=True)  # Course_Run__c in Salesforce

    enterprise_subscription_inclusion = models.BooleanField(
        default=False,
        help_text=_('This calculated field signifies if this course run is in the enterprise subscription catalog'),
    )

    variant_id = models.UUIDField(
        blank=True, null=True, editable=True,
        help_text=_(
            'The identifier for a product variant. This is used to link a course run to a product variant for external '
            'LOBs (i.e; ExecEd & Bootcamps).'
        )
    )

    fixed_price_usd = models.DecimalField(
        **PRICE_FIELD_CONFIG, null=True, blank=True, editable=True,
        help_text=('The fixed USD price for course runs to minimize the impact of currency fluctuations.')
    )

    STATUS_CHANGE_EXEMPT_FIELDS = [
        'start',
        'end',
        'go_live_date',
        'staff',
        'min_effort',
        'max_effort',
        'weeks_to_complete',
        'language',
        'transcript_languages',
        'pacing_type',
    ]

    INTERNAL_REVIEW_FIELDS = (
        'status',
        'has_ofac_restrictions',
        'ofac_comment',
    )

    field_tracker = FieldTracker()

    @property
    def has_changed(self):
        if not self.pk:
            return False
        return self.has_model_changed()

    def update_product_data_modified_timestamp(self):
        """
        If a course run object has changed, update the data modified timestamp
        of related course object.
        """
        if self.draft and self.has_changed:
            logger.info(
                f"Changes detected in Course Run {self.key}, updating course {self.course.key}."
            )
            # Using filter to update timestamp to avoid triggering save flow  on course
            Course.everything.filter(key=self.course.key).update(
                data_modified_timestamp=datetime.datetime.now(pytz.UTC)
            )
            Program.objects.filter(
                courses__in=Course.everything.filter(key=self.course.key)
            ).update(
                data_modified_timestamp=datetime.datetime.now(pytz.UTC)
            )

            self.course.refresh_from_db()

    class Meta:
        unique_together = (
            ('key', 'draft'),
            ('uuid', 'draft'),
        )

    def __init__(self, *args, **kwargs):
        super().__init__(*args, **kwargs)
        self._old_status = self.status

    def _upgrade_deadline_sort(self, seat):
        """
        Stub missing upgrade_deadlines to max datetime so they are ordered last
        """
        if seat and seat.upgrade_deadline:
            return seat.upgrade_deadline
        return datetime.datetime.max.replace(tzinfo=pytz.UTC)

    def _enrollable_paid_seats(self):
        """
        Return a list that may be used to fetch the enrollable paid Seats (Seats with price > 0 and no
        prerequisites) associated with this CourseRun.

        We don't use django's built in filter() here since the API should have prefetched seats and
        filter() would hit the database again
        """
        seats = []
        for seat in self.seats.all():
            if seat.type.slug not in Seat.SEATS_WITH_PREREQUISITES and seat.price > 0.0:
                seats.append(seat)
        return seats

    def clean(self):
        # See https://stackoverflow.com/questions/47819247
        if self.enrollment_count is None:
            self.enrollment_count = 0
        if self.recent_enrollment_count is None:
            self.recent_enrollment_count = 0

    @property
    def first_enrollable_paid_seat_price(self):
        # Sort in python to avoid an additional request to the database for order_by
        seats = sorted(self._enrollable_paid_seats(), key=self._upgrade_deadline_sort)
        if not seats:
            # Enrollable paid seats are not available for this CourseRun.
            return None

        price = int(seats[0].price) if seats[0].price else None
        return price

    def first_enrollable_paid_seat_sku(self):
        # Sort in python to avoid an additional request to the database for order_by
        seats = sorted(self._enrollable_paid_seats(), key=self._upgrade_deadline_sort)
        if not seats:
            # Enrollable paid seats are not available for this CourseRun.
            return None
        first_enrollable_paid_seat_sku = seats[0].sku
        return first_enrollable_paid_seat_sku

    def has_enrollable_paid_seats(self):
        """
        Return a boolean indicating whether or not enrollable paid Seats (Seats with price > 0 and no prerequisites)
        are available for this CourseRun.
        """
        return len(self._enrollable_paid_seats()[:1]) > 0

    def is_current(self):
        # Return true if today is after the run start (or start is none) and two weeks from the run end (or end is none)
        now = datetime.datetime.now(pytz.UTC)
        two_weeks = datetime.timedelta(days=14)
        after_start = (not self.start) or self.start < now
        ends_in_more_than_two_weeks = (not self.end) or (
            now.date() <= self.end.date() - two_weeks  # pylint: disable=no-member
        )
        return after_start and ends_in_more_than_two_weeks

    def is_current_and_still_upgradeable(self):
        """
        Return true if
        1. Today is after the run start (or start is none) and two weeks from the run end (or end is none)
        2. The run has a seat that is still enrollable and upgradeable
        and false otherwise
        """
        return self.is_current() and self.is_upgradeable()

    def is_upcoming(self):
        # Return true if course has start date and start date is in the future

        now = datetime.datetime.now(pytz.UTC)
        return self.start and self.start >= now

    def get_paid_seat_enrollment_end(self):
        """
        Return the final date for which an unenrolled user may enroll and purchase a paid Seat for this CourseRun, or
        None if the date is unknown or enrollable paid Seats are not available.
        """
        # Sort in python to avoid an additional request to the database for order_by
        seats = sorted(
            self._enrollable_paid_seats(),
            key=self._upgrade_deadline_sort,
            reverse=True,
        )
        if not seats:
            # Enrollable paid seats are not available for this CourseRun.
            return None

        # An unenrolled user may not enroll and purchase paid seats after the course or enrollment has ended.
        deadline = self.enrollment_deadline

        seat = seats[0]
        if seat.upgrade_deadline and (deadline is None or seat.upgrade_deadline < deadline):
            deadline = seat.upgrade_deadline

        return deadline

    def is_upgradeable(self):
        upgrade_deadline = self.get_paid_seat_enrollment_end()
        upgradeable = bool(upgrade_deadline) and (datetime.datetime.now(pytz.UTC) < upgrade_deadline)
        return upgradeable

    def enrollable_seats(self, types=None):
        """
        Returns seats, of the given type(s), that can be enrolled in/purchased.

        Arguments:
            types (list of SeatTypes): Type of seats to limit the returned value to.

        Returns:
            List of Seats
        """
        now = datetime.datetime.now(pytz.UTC)

        enrolls_in_future = self.enrollment_start and self.enrollment_start > now
        if self.has_enrollment_ended(now) or enrolls_in_future:
            return []

        enrollable_seats = []
        types = types or SeatType.objects.all()
        for seat in self.seats.all():
            if seat.type in types and (not seat.upgrade_deadline or now < seat.upgrade_deadline):
                enrollable_seats.append(seat)

        return enrollable_seats

    @property
    def has_enrollable_seats(self):
        """
        Return a boolean indicating whether or not enrollable Seats are available for this CourseRun.
        """
        return len(self.enrollable_seats()) > 0

    @property
    def image_url(self):
        return self.course.image_url

    @property
    def program_types(self):
        """
        Exclude unpublished and deleted programs from list
        so we don't identify that program type if not available
        """
        program_statuses_to_exclude = (ProgramStatus.Unpublished, ProgramStatus.Deleted)
        associated_programs = []
        for program in self.programs.exclude(status__in=program_statuses_to_exclude):
            if self not in program.excluded_course_runs.all():
                associated_programs.append(program)
        return [program.type.name for program in associated_programs]

    @property
    def marketing_url(self):
        # If the type isn't marketable, don't expose a marketing URL at all, to avoid confusion.
        # This is very similar to self.could_be_marketable, but we don't use that because we
        # still want draft runs to expose a marketing URL.
        type_is_marketable = self.type.is_marketable

        if self.slug and type_is_marketable:
            path = f'course/{self.slug}'
            return urljoin(self.course.partner.marketing_site_url_root, path)

        return None

    @property
    def title(self):
        return self.title_override or self.course.title

    @title.setter
    def title(self, value):
        # Treat empty strings as NULL
        value = value or None
        self.title_override = value

    @property
    def short_description(self):
        return self.short_description_override or self.course.short_description

    @short_description.setter
    def short_description(self, value):
        # Treat empty strings as NULL
        value = value or None
        self.short_description_override = value

    @property
    def full_description(self):
        return self.full_description_override or self.course.full_description

    @full_description.setter
    def full_description(self, value):
        # Treat empty strings as NULL
        value = value or None
        self.full_description_override = value

    @property
    def outcome(self):
        return self.outcome_override or self.course.outcome

    @property
    def in_review(self):
        return self.status in CourseRunStatus.REVIEW_STATES()

    @outcome.setter
    def outcome(self, value):
        # Treat empty strings as NULL
        value = value or None
        self.outcome_override = value

    @property
    def subjects(self):
        return self.course.subjects

    @property
    def authoring_organizations(self):
        return self.course.authoring_organizations

    @property
    def sponsoring_organizations(self):
        return self.course.sponsoring_organizations

    @property
    def prerequisites(self):
        return self.course.prerequisites

    @property
    def programs(self):
        return self.course.programs

    @property
    def seat_types(self):
        return [seat.type for seat in self.seats.all()]

    @property
    def type_legacy(self):
        """
        Calculates a single type slug from the seats in this run.

        This is a property that makes less sense these days. It used to be called simply `type`. But now that Tracks
        and Modes and CourseRunType have made our mode / type situation less rigid, this is losing relevance.

        For example, this cannot support modes that don't have corresponding seats (like Masters).

        It's better to just look at all the modes in the run via type -> tracks -> modes and base any logic off that
        rather than trying to read the tea leaves at the entire run level. The mode combinations are just too complex
        these days.
        """
        seat_types = {t.slug for t in self.seat_types}
        mapping = (
            ('credit', {'credit'}),
            ('professional', {'professional', 'no-id-professional'}),
            ('verified', {'verified'}),
            ('honor', {'honor'}),
            ('audit', {'audit'}),
        )

        for course_run_type, matching_seat_types in mapping:
            if matching_seat_types & seat_types:
                return course_run_type

        return None

    @property
    def level_type(self):
        return self.course.level_type

    @property
    def availability(self):
        now = datetime.datetime.now(pytz.UTC)
        upcoming_cutoff = now + datetime.timedelta(days=60)

        if self.has_ended(now):
            return _('Archived')
        elif self.start and (self.start <= now):
            return _('Current')
        elif self.start and (now < self.start < upcoming_cutoff):
            return _('Starting Soon')
        else:
            return _('Upcoming')

    @property
    def external_course_availability(self):
        """
        Property to get course availability for external courses using product status.
        """
        additional_metadata = self.course.additional_metadata
        if additional_metadata.product_status == ExternalProductStatus.Published:
            return _('Current')
        return _('Archived')

    @property
    def get_video(self):
        return self.video or self.course.video

    @classmethod
    def search(cls, query):
        """ Queries the search index.
        Args:
            query (str) -- Elasticsearch querystring (e.g. `title:intro*`)
        Returns:
            Search object
        """
        query = clean_query(query)
        es_document, *_ = registry.get_documents(models=(cls,))
        queryset = es_document.search()
        if query == '(*)':
            # Early-exit optimization. Wildcard searching is very expensive in elasticsearch. And since we just
            # want everything, we don't need to actually query elasticsearch at all
            return queryset.query(ESDSLQ('match_all'))
        dsl_query = ESDSLQ('query_string', query=query, analyze_wildcard=True)
        return queryset.query(dsl_query)

    def __str__(self):
        return f'{self.key}: {self.title}'

    def validate_seat_upgrade(self, seat_types):
        """
        If a course run has an official version, then ecom products have already been created and
        we only support changing mode from audit -> verified
        """
        if self.official_version:
            old_types = set(self.official_version.seats.values_list('type', flat=True))  # returns strings
            new_types = {t.slug for t in seat_types}
            if new_types & set(Seat.REQUIRES_AUDIT_SEAT):
                new_types.add(Seat.AUDIT)
            if old_types - new_types:
                raise ValidationError(_('Switching seat types after being reviewed is not supported. Please reach out '
                                        'to your project coordinator for additional help if necessary.'))

    def get_seat_default_upgrade_deadline(self, seat_type):
        if seat_type.slug != Seat.VERIFIED:
            return None
        return subtract_deadline_delta(self.end, settings.PUBLISHER_UPGRADE_DEADLINE_DAYS)

    def update_or_create_seat_helper(self, seat_type, prices, upgrade_deadline_override, credit_provider=None, credit_hours=None):
        default_deadline = self.get_seat_default_upgrade_deadline(seat_type)
        defaults = {'upgrade_deadline': default_deadline}
        if seat_type.slug in prices:
            defaults['price'] = prices[seat_type.slug]
        if seat_type.slug == Seat.VERIFIED:
            defaults['upgrade_deadline_override'] = upgrade_deadline_override
<<<<<<< HEAD
        if seat_type.slug == Seat.CREDIT:
            defaults['credit_provider'] = credit_provider
            defaults['credit_hours'] = credit_hours

=======
        # Waffle switch to control dummy SKU generation logic for 2U purpose.
        if IS_COURSE_RUN_FOR_DUMMY_SKU_GENERATION.is_enabled():
            generate_sku(None, self)  # Generates a SKU for the provide by Seat
>>>>>>> fa03d899
        seat, __ = Seat.everything.update_or_create(
            course_run=self,
            type=seat_type,
            draft=True,
            credit_provider=credit_provider if seat_type.slug == Seat.CREDIT else None,
            defaults=defaults,
        )
        return seat

    def update_or_create_seats(self, run_type=None, prices=None, upgrade_deadline_override=None, credit_provider=None, credit_hours=None):
        """
        Updates or creates draft seats for a course run.

        Supports being able to switch seat types to any type before an official version of the
        course run exists. After an official version of the course run exists, it only supports
        price changes or upgrades from Audit -> Verified.
        """
        prices = dict(prices or {})
        seat_types = {track.seat_type for track in run_type.tracks.exclude(seat_type=None)}

        self.validate_seat_upgrade(seat_types)

        seats = []
        for seat_type in seat_types:
            seats.append(self.update_or_create_seat_helper(seat_type, prices, upgrade_deadline_override, credit_provider=credit_provider, credit_hours=credit_hours))

        # Deleting seats here since they would be orphaned otherwise.
        # One example of how this situation can happen is if a course team is switching between
        # professional and verified before actually publishing their course run.
        self.seats.exclude(type__in=seat_types).delete()
        self.seats.set(seats)

    def update_or_create_restriction(self, restriction_type):
        """
        Updates or creates a CourseRunRestriction object for a draft course run
        """

        if restriction_type is None:
            return

        if restriction_type and restriction_type not in CourseRunRestrictionType.values:
            raise Exception('Not a valid choice for restriction_type')

        if not restriction_type and hasattr(self, "restricted_run"):
            self.restricted_run.delete()
            official_obj = self.official_version
            if hasattr(official_obj, "restricted_run"):
                official_obj.restricted_run.delete()
        elif restriction_type:
            RestrictedCourseRun.everything.update_or_create(
                course_run=self,
                draft=True,
                defaults={
                    'restriction_type': restriction_type,
                }
            )
        self.refresh_from_db()

    def update_or_create_official_version(self, notify_services=True):
        draft_version = CourseRun.everything.get(pk=self.pk)
        official_version = set_official_state(draft_version, CourseRun)

        for seat in self.seats.all():
            set_official_state(seat, Seat, {'course_run': official_version})

        if hasattr(self, "restricted_run"):
            set_official_state(self.restricted_run, RestrictedCourseRun, {'course_run': official_version})

        official_course = self.course._update_or_create_official_version(official_version)  # pylint: disable=protected-access
        official_version.slug = self.slug
        official_version.course = official_course

        # During this save, the pre_save hook `ensure_external_key_uniqueness__course_run` in signals.py
        # is run. We rely on there being a save of the official version after the call to set_official_state
        # and the setting of the official_course.
        official_version.save()

        if notify_services:
            # Push any track changes to ecommerce and the LMS as well
            push_to_ecommerce_for_course_run(official_version)
            push_tracks_to_lms_for_course_run(official_version)
        return official_version

    def handle_status_change(self, send_emails):
        """
        If a row's status changed, take any cleanup actions necessary.

        Mostly this is sending email notifications to interested parties or converting a draft row to an official
        one.
        """
        if self._old_status == self.status:
            return
        self._old_status = self.status

        # We currently only care about draft course runs
        if not self.draft:
            return

        # OK, now check for various status change triggers

        email_method = None

        if self.status == CourseRunStatus.LegalReview:
            email_method = emails.send_email_for_legal_review

            if IS_SUBDIRECTORY_SLUG_FORMAT_ENABLED.is_enabled():
                self.course.set_subdirectory_slug()

        elif self.status == CourseRunStatus.InternalReview:
            email_method = emails.send_email_for_internal_review

        elif self.status == CourseRunStatus.Reviewed:
            official_version = self.update_or_create_official_version()

            # If we're due to go live already and we just now got reviewed, immediately go live
            if self.go_live_date and self.go_live_date <= datetime.datetime.now(pytz.UTC):
                official_version.publish()  # will edit/save us too
            else:  # The publish status check will send an email for go-live
                email_method = emails.send_email_for_reviewed

        elif self.status == CourseRunStatus.Published:
            email_method = emails.send_email_for_go_live

        if send_emails and email_method:
            email_method(self)
            if self.go_live_date and self.status in [CourseRunStatus.Reviewed, CourseRunStatus.Published]:
                self.refresh_from_db()
                emails.send_email_to_notify_course_watchers_and_marketing(self.course, self.go_live_date, self.status)

    def _check_enterprise_subscription_inclusion(self):
        if not self.course.enterprise_subscription_inclusion:
            return False
        if self.pacing_type == 'instructor_paced':
            return False
        return True

    # there have to be two saves because in order to check for if this is included in the
    # subscription catalog, we need the id that is created on save to access the many-to-many fields
    # and then need to update the boolean in the record based on conditional logic
    def save(self, *args, suppress_publication=False, send_emails=True, **kwargs):
        """
        Arguments:
            suppress_publication (bool): if True, we won't push the run data to the marketing site
            send_emails (bool): whether to send email notifications for status changes from this save
        """
        push_to_marketing = (not suppress_publication and
                             self.course.partner.has_marketing_site and
                             waffle.switch_is_active('publish_course_runs_to_marketing_site') and
                             self.could_be_marketable)

        with transaction.atomic():
            if push_to_marketing:
                previous_obj = CourseRun.objects.get(id=self.id) if self.id else None

            has_end_changed = self.field_tracker.has_changed('end')

            super().save(*args, **kwargs)

            if has_end_changed:
                for seat in self.seats.filter(type=Seat.VERIFIED):
                    seat.upgrade_deadline_override = None
                    seat.save(update_fields=['upgrade_deadline_override'])

            self.enterprise_subscription_inclusion = self._check_enterprise_subscription_inclusion()
            kwargs['force_insert'] = False
            kwargs['force_update'] = True
            super().save(*args, **kwargs)
            self.handle_status_change(send_emails)

            if push_to_marketing:
                self.push_to_marketing_site(previous_obj)

        if self.status == CourseRunStatus.Reviewed and not self.draft:
            retired_programs = self.programs.filter(status=ProgramStatus.Retired)
            for program in retired_programs:
                program.excluded_course_runs.add(self)

    def publish(self, send_emails=True):
        """
        Marks the course run as announced and published if it is time to do so.

        Course run must be an official version - both it and any draft version will be published.
        Marketing site redirects will also be updated.

        Args:
            send_emails (bool): whether to send email notifications for this publish action

        Returns:
            True if the run was published, False if it was not eligible
        """
        if self.draft:
            return False

        now = datetime.datetime.now(pytz.UTC)
        with transaction.atomic():
            for run in filter(None, [self, self.draft_version]):
                run.announcement = now
                run.status = CourseRunStatus.Published
                run.save(send_emails=send_emails)

        # It is likely that we are sunsetting an old run in favor of this new run, so unpublish old runs just in case
        self.course.unpublish_inactive_runs()

        # Add a redirect from the course run URL to the canonical course URL if one doesn't already exist
        existing_slug = CourseUrlSlug.objects.filter(url_slug=self.slug,
                                                     partner=self.course.partner).first()
        if existing_slug and existing_slug.course.uuid == self.course.uuid:
            return True
        self.course.url_slug_history.create(url_slug=self.slug, partner=self.course.partner, course=self.course)

        return True

    def push_to_marketing_site(self, previous_obj):
        publisher = CourseRunMarketingSitePublisher(self.course.partner)
        publisher.publish_obj(self, previous_obj=previous_obj)

    def has_ended(self, when=None):
        """
        Returns:
            True if course run has a defined end and it has passed
        """
        when = when or datetime.datetime.now(pytz.UTC)
        return bool(self.end and self.end < when)

    def has_enrollment_ended(self, when=None):
        """
        Returns:
            True if the enrollment deadline is defined and has passed
        """
        when = when or datetime.datetime.now(pytz.UTC)
        deadline = self.enrollment_deadline
        return bool(deadline and deadline < when)

    @property
    def enrollment_deadline(self):
        """
        Returns:
            The datetime past which this run cannot be enrolled in (or ideally, marketed) or None if no restriction
        """
        dates = set(filter(None, [self.end, self.enrollment_end]))
        return min(dates) if dates else None

    @property
    def is_enrollable(self):
        """
        Checks if the course run is currently enrollable

        Note that missing enrollment_end or enrollment_start are considered to
        mean that the course run does not have a restriction on the respective
        fields.
        Additionally, we don't consider the end date because archived course
        runs may have ended, but they are always enrollable since they have
        null enrollment_start and enrollment_end.
        """
        now = datetime.datetime.now(pytz.UTC)
        return ((not self.enrollment_end or self.enrollment_end >= now) and
                (not self.enrollment_start or self.enrollment_start <= now))

    @property
    def could_be_marketable(self):
        """
        Checks if the course_run is possibly marketable.

        A course run is considered possibly marketable if it would ever be put on
        a marketing site (so things that would *never* be marketable are not).
        """
        if not self.type.is_marketable:
            return False
        if CourseKey.from_string(self.key).deprecated:  # Old Mongo courses are not marketed
            return False
        return not self.draft

    @property
    def is_marketable(self):
        """
        Checks if the course_run is currently marketable

        A course run is considered marketable if it's published, has seats, and
        a non-empty marketing url.

        If you change this, also change the marketable() queries in query.py.
        """
        if not self.could_be_marketable:
            return False

        is_published = self.status == CourseRunStatus.Published
        return is_published and self.seats.exists() and bool(self.marketing_url)

    @property
    def is_marketable_external(self):
        """
        Determines if the course_run is suitable for external marketing.

        If already marketable, simply return self.is_marketable.

        Else, a course run is deemed suitable for external marketing if it is an
        executive education (EE) course, the discovery service status is
        'Reviewed', and the course go_live_date & start_date is in the future.
        """
        if self.is_marketable:
            return self.is_marketable
        is_exec_ed_course = self.course.type.slug == CourseType.EXECUTIVE_EDUCATION_2U
        if is_exec_ed_course:
            current_time = datetime.datetime.now(pytz.UTC)
            is_reviewed = self.status == CourseRunStatus.Reviewed
            has_future_go_live_date = self.go_live_date and self.go_live_date > current_time
            return is_reviewed and self.is_upcoming() and has_future_go_live_date
        return False

    @property
    def is_active(self):
        """
        Returns True if the course run is active, meaning it is both enrollable, marketable and has not ended.
        - `has_ended()`: method of the CourseRun Model to check if the course end date has passed.
        """
        return self.is_enrollable and self.is_marketable and not self.has_ended()

    def complete_review_phase(self, has_ofac_restrictions, ofac_comment):
        """
        Complete the review phase of the course run by marking status as reviewed and adding
        ofac fields' values.
        """
        self.has_ofac_restrictions = has_ofac_restrictions
        self.ofac_comment = ofac_comment
        self.status = CourseRunStatus.Reviewed
        self.save()


class CourseReview(TimeStampedModel):
    """ CourseReview model to save Outcome Survey analytics coming from Snowflake. """

    CHANGE_CAREERS = 'changecareers'
    JOB_ADVANCEMENT = 'jobadvancement'
    LEARN_VALUABLE_SKILLS = 'valuableskills'
    LEARN_FOR_FUN = 'learnforfun'

    COMMON_GOAL_CHOICES = (
        (CHANGE_CAREERS, _('Change careers')),
        (JOB_ADVANCEMENT, _('Job advancement')),
        (LEARN_VALUABLE_SKILLS, _('Learn valuable skills')),
        (LEARN_FOR_FUN, _('Learn for fun')),
    )

    course_key = models.CharField(max_length=255, primary_key=True)
    reviews_count = models.IntegerField(
        help_text='Total number of survey responses associated with a course'
    )
    avg_course_rating = models.DecimalField(
        decimal_places=6,
        max_digits=7,
        help_text='Average rating of the course on a 5 star scale'
    )
    confident_learners_percentage = models.DecimalField(
        decimal_places=6,
        max_digits=9,
        help_text='Percentage of learners who are confident this course will help them reach their goals ("Extremely'
                  ' confident" or "Very confident" on survey)'
    )
    most_common_goal = models.CharField(
        max_length=255,
        help_text='Most common goal is determined by goal most selected by learners for that course',
        choices=COMMON_GOAL_CHOICES
    )
    most_common_goal_learners_percentage = models.DecimalField(
        decimal_places=6,
        max_digits=9,
        help_text='Percentage of learners who selected the most common goal'
    )
    total_enrollments = models.IntegerField(
        help_text='Total no. of enrollments in the course in past 12 months'
    )


class Seat(ManageHistoryMixin, DraftModelMixin, TimeStampedModel):
    """ Seat model. """

    # This set of class variables is historic. Before CourseType and Mode and all that jazz, Seat used to just hold
    # a CharField 'type' and the logic around what that meant often used these variables. We can slowly remove
    # these hardcoded variables as code stops referencing them and using dynamic Modes.
    HONOR = 'honor'
    AUDIT = 'audit'
    VERIFIED = 'verified'
    PROFESSIONAL = 'professional'
    CREDIT = 'credit'
    MASTERS = 'masters'
    EXECUTIVE_EDUCATION = 'executive-education'
    PAID_EXECUTIVE_EDUCATION = 'paid-executive-education'
    UNPAID_EXECUTIVE_EDUCATION = 'unpaid-executive-education'
    PAID_BOOTCAMP = 'paid-bootcamp'
    UNPAID_BOOTCAMP = 'unpaid-bootcamp'
    ENTITLEMENT_MODES = [
        VERIFIED, PROFESSIONAL, EXECUTIVE_EDUCATION, PAID_EXECUTIVE_EDUCATION,
        PAID_BOOTCAMP
    ]
    REQUIRES_AUDIT_SEAT = [VERIFIED]
    # Seat types that may not be purchased without first purchasing another Seat type.
    # EX: 'credit' seats may not be purchased without first purchasing a 'verified' Seat.
    SEATS_WITH_PREREQUISITES = [CREDIT]

    PRICE_FIELD_CONFIG = {
        'decimal_places': 2,
        'max_digits': 10,
        'null': False,
        'default': 0.00,
    }
    course_run = models.ForeignKey(CourseRun, models.CASCADE, related_name='seats')
    # The 'type' field used to be a CharField but when we converted to a ForeignKey, we kept the db column the same,
    # by specifying a bunch of these extra kwargs.
    type = models.ForeignKey(SeatType, models.CASCADE,
                             to_field='slug',  # this keeps the columns as a string, not an int
                             db_column='type')  # this avoids renaming the column to type_id
    price = models.DecimalField(**PRICE_FIELD_CONFIG)
    currency = models.ForeignKey(Currency, models.CASCADE, default='USD')
    _upgrade_deadline = models.DateTimeField(null=True, blank=True, db_column='upgrade_deadline')
    upgrade_deadline_override = models.DateTimeField(null=True, blank=True)
    credit_provider = models.CharField(max_length=255, null=True, blank=True)
    credit_hours = models.IntegerField(null=True, blank=True)
    sku = models.CharField(max_length=128, null=True, blank=True)
    bulk_sku = models.CharField(max_length=128, null=True, blank=True)

    field_tracker = FieldTracker()
    history = HistoricalRecords()

    class Meta:
        unique_together = (
            ('course_run', 'type', 'currency', 'credit_provider', 'draft')
        )
        ordering = ['created']

    @property
    def has_changed(self):
        if not self.pk:
            return False
        return self.has_model_changed()

    def update_product_data_modified_timestamp(self):
        """
        If the draft seat object has changed, update the data modified timestamp
        of related course object on the course run.
        """
        if self.draft and self.has_changed:
            logger.info(
                f"Seat update_product_data_modified_timestamp triggered for {self.pk}."
                f"Updating timestamp for related products."
            )
            Course.everything.filter(key=self.course_run.course.key).update(
                data_modified_timestamp=datetime.datetime.now(pytz.UTC)
            )
            Program.objects.filter(
                courses__in=Course.everything.filter(key=self.course_run.course.key)
            ).update(data_modified_timestamp=datetime.datetime.now(pytz.UTC))
            self.course_run.course.refresh_from_db()

    @property
    def upgrade_deadline(self):
        return self.upgrade_deadline_override or self._upgrade_deadline

    @upgrade_deadline.setter
    def upgrade_deadline(self, value):
        self._upgrade_deadline = value

    def clean(self):
        if self.type.slug == Seat.CREDIT and self.credit_provider:
            duplicates = Seat.objects.filter(
                course_run=self.course_run,
                type__slug=Seat.CREDIT,
                credit_provider=self.credit_provider,
            )
            if self.pk:
                duplicates = duplicates.exclude(pk=self.pk)
            if duplicates.exists():
                raise ValidationError(
                    f"A credit seat with provider '{self.credit_provider}' already exists for this course run."
                )


class CourseEntitlement(ManageHistoryMixin, DraftModelMixin, TimeStampedModel):
    """ Model storing product metadata for a Course. """
    PRICE_FIELD_CONFIG = {
        'decimal_places': 2,
        'max_digits': 10,
        'null': False,
        'default': 0.00,
    }
    course = models.ForeignKey(Course, models.CASCADE, related_name='entitlements')
    mode = models.ForeignKey(SeatType, models.CASCADE)
    partner = models.ForeignKey(Partner, models.CASCADE, null=True, blank=False)
    price = models.DecimalField(**PRICE_FIELD_CONFIG)
    currency = models.ForeignKey(Currency, models.CASCADE, default='USD')
    sku = models.CharField(max_length=128, null=True, blank=True)

    history = HistoricalRecords()
    field_tracker = FieldTracker()

    @property
    def has_changed(self):
        if not self.pk:
            return False
        return self.has_model_changed()

    def update_product_data_modified_timestamp(self):
        """
        If a draft course entitlement has changed, update the data modified timestamp
        of related products.
        """
        if self.draft and self.has_changed:
            logger.info(
                f"Changes detected in Course Entitlement {self.pk}, updating course {self.course.key}"
            )
            Course.everything.filter(key=self.course.key).update(
                data_modified_timestamp=datetime.datetime.now(pytz.UTC)
            )
            Program.objects.filter(
                courses__in=Course.everything.filter(key=self.course.key)
            ).update(
                data_modified_timestamp=datetime.datetime.now(pytz.UTC)
            )

            self.course.refresh_from_db()

    class Meta:
        unique_together = (
            ('course', 'draft')
        )
        ordering = ['created']


class Endorsement(TimeStampedModel):
    endorser = models.ForeignKey(Person, models.CASCADE, blank=False, null=False)
    quote = models.TextField(blank=False, null=False)

    def __str__(self):
        return self.endorser.full_name


class CorporateEndorsement(TimeStampedModel):
    corporation_name = models.CharField(max_length=128, blank=False, null=False)
    statement = models.TextField(null=True, blank=True)
    image = models.ForeignKey(Image, models.CASCADE, blank=True, null=True)
    individual_endorsements = SortedManyToManyField(Endorsement)

    def __str__(self):
        return self.corporation_name


class FAQ(TimeStampedModel):
    question = models.TextField(blank=False, null=False)
    answer = models.TextField(blank=False, null=False)

    class Meta:
        verbose_name = _('FAQ')
        verbose_name_plural = _('FAQs')
        ordering = ['created']

    def __str__(self):
        return f'{self.pk}: {self.question}'


class Program(ManageHistoryMixin, PkSearchableMixin, TimeStampedModel):
    OFAC_RESTRICTION_CHOICES = (
        ('', '--'),
        (True, _('Blocked')),
        (False, _('Unrestricted')),
    )
    uuid = models.UUIDField(blank=True, default=uuid4, editable=False, unique=True, verbose_name=_('UUID'))
    title = models.CharField(
        help_text=_('The user-facing display title for this Program.'), max_length=255)
    subtitle = models.CharField(
        help_text=_('A brief, descriptive subtitle for the Program.'), max_length=255, blank=True)
    marketing_hook = models.CharField(
        help_text=_('A brief hook for the marketing website'), max_length=255, blank=True)
    type = models.ForeignKey(ProgramType, models.CASCADE, null=True, blank=True)
    status = models.CharField(
        help_text=_('The lifecycle status of this Program.'), max_length=24, null=False, blank=False, db_index=True,
        choices=ProgramStatus.choices, default=ProgramStatus.Unpublished
    )
    marketing_slug = models.CharField(
        unique=True, max_length=255, db_index=True,
        help_text=_('Leave this field blank to have the value generated automatically.')
    )
    # Normally you don't need this limit_choices_to line, because Course.objects will return official rows by default.
    # But our Django admin form for this field does more low level querying than that and needs to be limited.
    courses = SortedManyToManyField(Course, related_name='programs', limit_choices_to={'draft': False})
    order_courses_by_start_date = models.BooleanField(
        default=True, verbose_name='Order Courses By Start Date',
        help_text=_('If this box is not checked, courses will be ordered as in the courses select box above.')
    )
    # NOTE (CCB): Editors of this field should validate the values to ensure only CourseRuns associated
    # with related Courses are stored.
    excluded_course_runs = models.ManyToManyField(CourseRun, blank=True)
    product_source = models.ForeignKey(Source, models.SET_NULL, null=True, blank=True, related_name='programs')
    partner = models.ForeignKey(Partner, models.CASCADE, null=True, blank=False)
    overview = models.TextField(null=True, blank=True)
    total_hours_of_effort = models.PositiveSmallIntegerField(
        null=True, blank=True,
        help_text='Total estimated time needed to complete all courses belonging to this program. This field is '
                  'intended for display on program certificates.')
    # The weeks_to_complete field is now deprecated
    weeks_to_complete = models.PositiveSmallIntegerField(
        null=True, blank=True,
        help_text=_('This field is now deprecated (ECOM-6021).'
                    'Estimated number of weeks needed to complete a course run belonging to this program.'))
    min_hours_effort_per_week = models.PositiveSmallIntegerField(null=True, blank=True)
    max_hours_effort_per_week = models.PositiveSmallIntegerField(null=True, blank=True)
    authoring_organizations = SortedManyToManyField(Organization, blank=True, related_name='authored_programs')
    banner_image = StdImageField(
        upload_to=UploadToFieldNamePath(populate_from='uuid', path='media/programs/banner_images'),
        blank=True,
        null=True,
        variations={
            'large': (1440, 480),
            'medium': (726, 242),
            'small': (435, 145),
            'x-small': (348, 116),
        },
        render_variations=custom_render_variations
    )
    banner_image_url = models.URLField(null=True, blank=True, help_text='DEPRECATED: Use the banner image field.')
    card_image = StdImageField(
        upload_to=UploadToFieldNamePath(populate_from='uuid', path='media/programs/card_images'),
        blank=True,
        null=True,
        variations={
            'card': (378, 225),
        }
    )
    card_image_url = models.URLField(null=True, blank=True, help_text=_('DEPRECATED: Use the card image field'))
    video = models.ForeignKey(Video, models.CASCADE, default=None, null=True, blank=True)
    expected_learning_items = SortedManyToManyField(ExpectedLearningItem, blank=True)
    faq = SortedManyToManyField(FAQ, blank=True)
    instructor_ordering = SortedManyToManyField(
        Person,
        blank=True,
        help_text=_('This field can be used by API clients to determine the order in which instructors will be '
                    'displayed on program pages. Instructors in this list should appear before all others associated '
                    'with this programs courses runs.')
    )
    credit_backing_organizations = SortedManyToManyField(
        Organization, blank=True, related_name='credit_backed_programs'
    )
    corporate_endorsements = SortedManyToManyField(CorporateEndorsement, blank=True)
    job_outlook_items = SortedManyToManyField(JobOutlookItem, blank=True)
    individual_endorsements = SortedManyToManyField(Endorsement, blank=True)
    credit_redemption_overview = models.TextField(
        help_text=_('The description of credit redemption for courses in program'),
        blank=True, null=True
    )
    one_click_purchase_enabled = models.BooleanField(
        default=True,
        help_text=_('Allow courses in this program to be purchased in a single transaction')
    )
    hidden = models.BooleanField(
        default=False, db_index=True,
        help_text=_('Hide program on marketing site landing and search pages. This program MAY have a detail page.'))
    enrollment_count = models.IntegerField(
        null=True, blank=True, default=0, help_text=_(
            'Total number of learners who have enrolled in courses this program'
        )
    )
    recent_enrollment_count = models.IntegerField(
        null=True, blank=True, default=0, help_text=_(
            'Total number of learners who have enrolled in courses in this program in the last 6 months'
        )
    )
    credit_value = models.PositiveSmallIntegerField(
        blank=True, default=0, help_text=_(
            'Number of credits a learner will earn upon successful completion of the program')
    )
    enterprise_subscription_inclusion = models.BooleanField(
        default=False,
        help_text=_('This calculated field signifies if all the courses in '
                    'this program are included in the enterprise subscription catalog '),
    )
    organization_short_code_override = models.CharField(max_length=255, blank=True, help_text=_(
        'A field to override Organization short code alias specific for this program.')
    )
    organization_logo_override = models.ImageField(
        upload_to=UploadToFieldNamePath(populate_from='uuid', path='organization/logo_override'),
        blank=True,
        null=True,
        validators=[FileExtensionValidator(['png'])],
        help_text=_('A field to override Organization logo specific for this program.')
    )
    primary_subject_override = models.ForeignKey(
        Subject, models.SET_NULL, default=None, null=True, blank=True, help_text=_(
            'Primary subject field specific for this program. '
            'Useful field in case there are no courses associated with this program.')
    )
    level_type_override = models.ForeignKey(
        LevelType, models.SET_NULL, default=None, null=True, blank=True, help_text=_(
            'Level type specific for this program. '
            'Useful field in case there are no courses associated with this program.')
    )
    language_override = models.ForeignKey(
        LanguageTag, models.SET_NULL, default=None, null=True, blank=True, help_text=_(
            'Language code specific for this program. '
            'Useful field in case there are no courses associated with this program.')
    )
    geolocation = models.ForeignKey(
        GeoLocation, models.SET_NULL, related_name='programs', default=None, null=True, blank=True
    )
    in_year_value = models.ForeignKey(
        ProductValue, models.SET_NULL, related_name='programs', default=None, null=True, blank=True
    )
    excluded_from_search = models.BooleanField(
        null=True,
        blank=True,
        default=False,
        verbose_name='Excluded From Search (Algolia Indexing)',
        help_text=_('If checked, this item will not be indexed in Algolia and will not show up in search results.')
    )

    excluded_from_seo = models.BooleanField(
        null=True,
        blank=True,
        default=False,
        verbose_name='Excluded From SEO (noindex tag)',
        help_text=_('If checked, the About Page will have a meta tag with noindex value')
    )
    taxi_form = models.OneToOneField(
        TaxiForm,
        on_delete=models.DO_NOTHING,
        blank=True,
        null=True,
        default=None,
        related_name='program',
    )
    program_duration_override = models.CharField(
        help_text=_(
            'Useful field to overwrite the duration of a program. It can be a text describing a period of time, '
            'Ex: 6-9 months.'),
        max_length=20,
        blank=True,
        null=True)
    # nosemgrep
    labels = TaggableManager(
        blank=True,
        related_name='program_tags',
        help_text=_('Pick a tag/label from the suggestions. To make a new tag, add a comma after the tag name.'),
    )

    has_ofac_restrictions = models.BooleanField(
        blank=True,
        choices=OFAC_RESTRICTION_CHOICES,
        default=None,
        verbose_name=_('Add OFAC restriction text to the FAQ section of the Marketing site'),
        null=True)
    ofac_comment = models.TextField(blank=True, help_text='Comment related to OFAC restriction')
    data_modified_timestamp = models.DateTimeField(
        default=None, blank=True, null=True, help_text=_('The last time this program was modified.')
    )

    field_tracker = FieldTracker()

    @property
    def has_changed(self):
        if not self.pk:
            return False
        excluded_fields = [
            'data_modified_timestamp',
        ]
        return self.has_model_changed(excluded_fields=excluded_fields)

    objects = ProgramQuerySet.as_manager()

    history = HistoricalRecords()

    class Meta:
        ordering = ['created']
        get_latest_by = 'created'

    def __str__(self):
        return f"{self.title} - {self.marketing_slug}"

    def clean(self):
        # See https://stackoverflow.com/questions/47819247
        if self.enrollment_count is None:
            self.enrollment_count = 0
        if self.recent_enrollment_count is None:
            self.recent_enrollment_count = 0

    @property
    def is_program_eligible_for_one_click_purchase(self):
        """
        Checks if the program is eligible for one click purchase.

        To pass the check the program must have one_click_purchase field enabled
        and all its courses must contain only one course run and the remaining
        not excluded course run must contain a purchasable seat.
        """
        if not self.one_click_purchase_enabled:
            return False

        excluded_course_runs = set(self.excluded_course_runs.all())
        applicable_seat_types = self.type.applicable_seat_types.all()

        for course in self.courses.all():
            # Filter the entitlements in python, to avoid duplicate queries for entitlements after prefetching
            all_entitlements = course.entitlements.all()
            entitlement_products = {entitlement for entitlement in all_entitlements
                                    if entitlement.mode in applicable_seat_types}
            if len(entitlement_products) == 1:
                continue

            # Filter the course_runs in python, to avoid duplicate queries for course_runs after prefetching
            all_course_runs = course.course_runs.all()
            course_runs = {course_run for course_run in all_course_runs
                           if course_run.status == CourseRunStatus.Published} - excluded_course_runs

            if len(course_runs) != 1:
                return False

            if not course_runs.pop().enrollable_seats(applicable_seat_types):
                return False

        return True

    @cached_property
    def _course_run_weeks_to_complete(self):
        return [course_run.weeks_to_complete for course_run in self.canonical_course_runs
                if course_run.weeks_to_complete is not None]

    @property
    def weeks_to_complete_min(self):
        return min(self._course_run_weeks_to_complete) if self._course_run_weeks_to_complete else None

    @property
    def weeks_to_complete_max(self):
        return max(self._course_run_weeks_to_complete) if self._course_run_weeks_to_complete else None

    @property
    def marketing_url(self):
        if self.marketing_slug:
            if self.marketing_slug.find('/') != -1:
                return urljoin(self.partner.marketing_site_url_root, self.marketing_slug)
            path = f'{self.type.slug.lower()}/{self.marketing_slug}'
            return urljoin(self.partner.marketing_site_url_root, path)

        return None

    @property
    def course_runs(self):
        """
        Warning! Only call this method after retrieving programs from `ProgramSerializer.prefetch_queryset()`.
        Otherwise, this method will incur many, many queries when fetching related courses and course runs.
        """
        excluded_course_run_ids = [course_run.id for course_run in self.excluded_course_runs.all()]

        for course in self.courses.all():
            for run in course.course_runs.all():
                if run.id not in excluded_course_run_ids:
                    yield run

    @property
    def canonical_course_runs(self):
        excluded_course_run_ids = [course_run.id for course_run in self.excluded_course_runs.all()]

        for course in self.courses.all():
            canonical_course_run = course.canonical_course_run
            if canonical_course_run and canonical_course_run.id not in excluded_course_run_ids:
                yield canonical_course_run

    @property
    def course_run_statuses(self):
        """
        Returns all unique course run status values inside the courses in this program.

        Note that it skips hidden courses - this list is typically used for presentational purposes.
        The code performs the filtering on Python level instead of ORM/SQL because filtering on course_runs
        invalidates the prefetch on API level.
        """
        statuses = set()
        for course in self.courses.all():
            get_course_run_statuses(statuses, course.course_runs.all())
        return sorted(list(statuses))

    @property
    def languages(self):
        return {course_run.language for course_run in self.course_runs if course_run.language is not None}

    @property
    def active_languages(self):
        """
        :return: The list of languages; It gives preference to the language_override over the languages
        extracted from the course runs.
        """
        if self.language_override:
            return {self.language_override}
        return self.languages

    @property
    def transcript_languages(self):
        languages = [course_run.transcript_languages.all() for course_run in self.course_runs]
        languages = itertools.chain.from_iterable(languages)
        return set(languages)

    @property
    def subjects(self):
        """
        :return: The list of subjects; the first subject should be the most common primary subjects of its courses,
        other subjects should be collected and ranked by frequency among the courses.
        """
        primary_subjects = []
        course_subjects = []
        for course in self.courses.all():
            subjects = course.subjects.all()
            primary_subjects.extend(subjects[:1])  # "Primary" subject is the first one
            course_subjects.extend(subjects)
        common_primary = [s for s, _ in Counter(primary_subjects).most_common()][:1]
        common_others = [s for s, _ in Counter(course_subjects).most_common() if s not in common_primary]
        return common_primary + common_others

    @property
    def active_subjects(self):
        """
        :return: The list of subjects; the first subject should be the most common primary subjects of its courses,
        other subjects should be collected and ranked by frequency among the courses.

        Note: This method gives preference to the primary_subject_override over the primary subject of the courses.
        """
        subjects = self.subjects

        if self.primary_subject_override:
            if self.primary_subject_override not in subjects:
                subjects = [self.primary_subject_override] + subjects
            else:
                subjects = [self.primary_subject_override] + \
                    [subject for subject in subjects if subject != self.primary_subject_override]

        return subjects

    @property
    def topics(self):
        """
        :return: The set of topic tags associated with this program's courses
        """
        topic_set = set()
        for course in self.courses.all():
            topic_set.update(course.topics.all())
        return topic_set

    @property
    def seats(self):
        applicable_seat_types = set(self.type.applicable_seat_types.all())

        for run in self.course_runs:
            for seat in run.seats.all():
                if seat.type in applicable_seat_types:
                    yield seat

    @property
    def canonical_seats(self):
        applicable_seat_types = set(self.type.applicable_seat_types.all())

        for run in self.canonical_course_runs:
            for seat in run.seats.all():
                if seat.type in applicable_seat_types:
                    yield seat

    @property
    def entitlements(self):
        """
        Property to retrieve all of the entitlements in a Program.
        """
        # Warning: The choice to not use a filter method on the queryset here was deliberate. The filter
        # method resulted in a new queryset being made which results in the prefetch_related cache being
        # ignored.
        return [
            entitlement
            for course in self.courses.all()
            for entitlement in course.entitlements.all()
            if entitlement.mode in set(self.type.applicable_seat_types.all())
        ]

    @property
    def seat_types(self):
        return {seat.type for seat in self.seats}

    @property
    def organization_logo_override_url(self):
        """
        Property to get url for organization_logo_override.
        """
        if self.organization_logo_override:
            return self.organization_logo_override.url
        return None

    def _select_for_total_price(self, selected_seat, candidate_seat):
        """
        A helper function to determine which course_run seat is best suitable to be used to calculate
        the program total price. A seat is most suitable if the related course_run is now enrollable,
        has not ended, and the enrollment_start date is most recent
        """
        end_valid = not candidate_seat.course_run.has_ended()

        selected_enrollment_start = selected_seat.course_run.enrollment_start or \
            pytz.utc.localize(datetime.datetime.min)

        # Only select the candidate seat if the candidate seat has no enrollment start,
        # or make sure the candidate course_run is enrollable and
        # the candidate seat enrollment start is most recent
        enrollment_start_valid = candidate_seat.course_run.enrollment_start is None or (
            candidate_seat.course_run.enrollment_start > selected_enrollment_start and
            candidate_seat.course_run.enrollment_start < datetime.datetime.now(pytz.UTC)
        )

        return end_valid and enrollment_start_valid

    def _get_total_price_by_currency(self):
        """
        This helper function returns the total program price indexed by the currency
        """
        currencies_with_total = defaultdict()
        course_map = defaultdict(list)
        for seat in self.canonical_seats:
            course_uuid = seat.course_run.course.uuid
            # Identify the most relevant course_run seat for a course.
            # And use the price of the seat to represent the price of the course
            selected_seats = course_map.get(course_uuid)
            if not selected_seats:
                # If we do not have this course yet, create the seats array
                course_map[course_uuid] = [seat]
            else:
                add_seat = False
                seats_to_remove = []
                for selected_seat in selected_seats:
                    if seat.currency != selected_seat.currency:
                        # If the candidate seat has a different currency than the one in the array,
                        # always add to the array
                        add_seat = True
                    elif self._select_for_total_price(selected_seat, seat):
                        # If the seat has same currency, the course has not ended,
                        # and the course is enrollable, then choose the new seat associated with the course instead,
                        # and mark the original seat in the array to be removed
                        logger.info(
                            "Use course_run {} instead of course_run {} for total program price calculation".format(  # lint-amnesty, pylint: disable=logging-format-interpolation
                                seat.course_run.key,
                                selected_seat.course_run.key
                            )
                        )
                        add_seat = True
                        seats_to_remove.append(selected_seat)

                if add_seat:
                    course_map[course_uuid].append(seat)
                for removable_seat in seats_to_remove:
                    # Now remove the seats that should not be counted for calculation for program total
                    course_map[course_uuid].remove(removable_seat)

        for entitlement in self.entitlements:
            course_uuid = entitlement.course.uuid
            selected_seats = course_map.get(course_uuid)
            if not selected_seats:
                course_map[course_uuid] = [entitlement]
            else:
                for selected_seat in selected_seats:
                    if entitlement.currency == selected_seat.currency:
                        # If the seat in the array has the same currency as the entitlement,
                        # dont consider it for pricing by remove it from the course_map
                        course_map[course_uuid].remove(selected_seat)
                # Entitlement should be considered for pricing instead of removed seat.
                course_map[course_uuid].append(entitlement)

        # Now calculate the total price of the program indexed by currency
        for course_products in course_map.values():
            for product in course_products:
                current_total = currencies_with_total.get(product.currency, 0)
                current_total += product.price
                currencies_with_total[product.currency] = current_total

        return currencies_with_total

    @property
    def price_ranges(self):
        currencies = defaultdict(list)
        for seat in self.canonical_seats:
            currencies[seat.currency].append(seat.price)
        for entitlement in self.entitlements:
            currencies[entitlement.currency].append(entitlement.price)

        total_by_currency = self._get_total_price_by_currency()

        price_ranges = []
        for currency, prices in currencies.items():
            price_ranges.append({
                'currency': currency.code,
                'min': min(prices),
                'max': max(prices),
                'total': total_by_currency.get(currency, 0)
            })

        return price_ranges

    @property
    def start(self):
        """ Start datetime, calculated by determining the earliest start datetime of all related course runs. """
        if self.course_runs:  # pylint: disable=using-constant-test
            start_dates = [course_run.start for course_run in self.course_runs if course_run.start]

            if start_dates:
                return min(start_dates)

        return None

    @property
    def staff(self):
        advertised_course_runs = [course.advertised_course_run for
                                  course in self.courses.all() if
                                  course.advertised_course_run]
        staff = [advertised_course_run.staff.all() for advertised_course_run in advertised_course_runs]
        staff = itertools.chain.from_iterable(staff)
        return set(staff)

    @property
    def is_active(self):
        return self.status == ProgramStatus.Active

    def _check_enterprise_subscription_inclusion(self):
        # We exclude Bachelors, Masters, and Doctorate programs as the cost per user would be too high
        if not ProgramType.is_enterprise_catalog_program_type(self.type):
            return False

        for course in self.courses.all():
            if not course.enterprise_subscription_inclusion:
                return False
        return True

    def update_data_modified_timestamp(self):
        """
        Update the data_modified_timestamp field to the current time if the program has changed.
        """
        if not self.data_modified_timestamp:
            self.data_modified_timestamp = datetime.datetime.now(pytz.UTC)
        elif self.has_changed:
            self.data_modified_timestamp = datetime.datetime.now(pytz.UTC)

    def save(self, *args, **kwargs):
        suppress_publication = kwargs.pop('suppress_publication', False)
        is_publishable = (
            self.partner.has_marketing_site and
            waffle.switch_is_active('publish_program_to_marketing_site') and
            # Pop to clean the kwargs for the base class save call below
            not suppress_publication
        )

        self.update_data_modified_timestamp()

        if self.is_active:
            # only call the trigger flow for published programs to avoid
            # unnecessary fetch calls in the method every time a program is saved.
            # Calling this here before save is needed to compare unsaved data
            # with persisted data
            self.trigger_program_skills_update_flow()

        if is_publishable:
            publisher = ProgramMarketingSitePublisher(self.partner)
            previous_obj = Program.objects.get(id=self.id) if self.id else None

            # there have to be two saves because in order to check for if this is included in the
            # subscription catalog, we need the id that is created on save to access the many-to-many fields
            # and then need to update the boolean in the record based on conditional logic
            with transaction.atomic():
                super().save(*args, **kwargs)
                self.enterprise_subscription_inclusion = self._check_enterprise_subscription_inclusion()
                kwargs['force_insert'] = False
                kwargs['force_update'] = True
                super().save(*args, **kwargs)
                publisher.publish_obj(self, previous_obj=previous_obj)
        else:
            super().save(*args, **kwargs)
            self.enterprise_subscription_inclusion = self._check_enterprise_subscription_inclusion()
            kwargs['force_insert'] = False
            kwargs['force_update'] = True
            super().save(*args, **kwargs)

    @property
    def is_2u_degree_program(self):
        # this is a temporary field used by prospectus to easily and semantically
        # determine if a program is a 2u degree
        return hasattr(self, 'degree') and hasattr(self.degree, 'additional_metadata')

    def trigger_program_skills_update_flow(self):
        """
        Utility to trigger the program skills update flow if applicable.
        """
        previous_obj = Program.objects.get(id=self.id) if self.id else None
        if settings.FIRE_UPDATE_PROGRAM_SKILLS_SIGNAL and previous_obj and \
                ((not previous_obj.is_active and self.is_active) or (self.overview != previous_obj.overview)):
            # If a Program is published or overview field is changed then fire signal
            # so that a background task in taxonomy update the program skills.
            logger.info('Signal fired to update program skills. Program: [%s]', self.uuid)
            UPDATE_PROGRAM_SKILLS.send(self.__class__, program_uuid=self.uuid)

    def mark_ofac_restricted(self):
        self.has_ofac_restrictions = True
        self.ofac_comment = f"Program type {self.type.slug} is OFAC restricted for {self.product_source.name}"
        self.save()


class ProgramSubscription(PkSearchableMixin, TimeStampedModel):
    """Model for storing program subscription eligibility"""
    uuid = models.UUIDField(primary_key=True, default=uuid4, editable=False, unique=True, verbose_name=_('ID'))
    program = models.OneToOneField(Program, on_delete=models.CASCADE, related_name='subscription', db_index=True)
    subscription_eligible = models.BooleanField(default=False)

    def __str__(self):
        return f"{self.program} subscription ({'eligible' if self.subscription_eligible else 'not eligible'})"


class ProgramSubscriptionPrice(TimeStampedModel):
    """Model for storing program subscription prices"""
    PRICE_FIELD_CONFIG = {
        'decimal_places': 2,
        'max_digits': 10,
        'null': False,
        'default': 0.00,
    }

    uuid = models.UUIDField(primary_key=True, default=uuid4, editable=False, unique=True, verbose_name=_('ID'))
    program_subscription = models.ForeignKey(ProgramSubscription, related_name='prices',
                                             on_delete=models.CASCADE, db_index=True)
    price = models.DecimalField(**PRICE_FIELD_CONFIG)
    currency = models.ForeignKey(Currency, on_delete=models.CASCADE, default="USD")

    class Meta:
        constraints = [
            UniqueConstraint(fields=['program_subscription', 'currency'], name='unique_subscription_currency')
        ]

    def __str__(self):
        return f"{self.program_subscription.program} has subscription Price {self.price} {self.currency}"


class Ranking(ManageHistoryMixin, TimeStampedModel):
    """
    Represents the rankings of a program
    """
    rank = models.CharField(max_length=10, verbose_name=_('The actual rank number'))
    description = models.CharField(max_length=255, verbose_name=_('What does the rank number mean'))
    source = models.CharField(max_length=100, verbose_name=_('From where the rank is obtained'))

    field_tracker = FieldTracker()

    @property
    def has_changed(self):
        return self.pk and self.has_model_changed()

    def update_product_data_modified_timestamp(self):
        if self.has_changed:
            logger.info(
                f"Changes detected in Ranking {self.pk}, updating data modified "
                f"timestamps for related programs."
            )
            Degree.objects.filter(rankings=self).update(
                data_modified_timestamp=datetime.datetime.now(pytz.UTC)
            )

    def __str__(self):
        return self.description


class Specialization(ManageHistoryMixin, AbstractValueModel):
    """Specialization model for degree"""
    field_tracker = FieldTracker()

    @property
    def has_changed(self):
        return self.pk and self.has_model_changed()

    def update_product_data_modified_timestamp(self):
        if self.has_changed:
            logger.info(
                f"Changes detected in Specialization {self.pk}, updating data modified "
                f"timestamps for related products."
            )
            Degree.objects.filter(specializations=self).update(
                data_modified_timestamp=datetime.datetime.now(pytz.UTC)
            )


class Degree(Program):
    """
    This model captures information about a Degree (e.g. a Master's Degree).
    It mostly stores information relevant to the marketing site's product page for this degree.
    """
    apply_url = models.CharField(
        help_text=_('Callback URL to partner application flow'), max_length=255, blank=True
    )
    overall_ranking = models.CharField(
        help_text=_('Overall program ranking (e.g. "#1 in the U.S.")'),
        max_length=255,
        blank=True
    )
    banner_border_color = models.CharField(
        help_text=_("""The 6 character hex value of the color to make the banner borders
            (e.g. "#ff0000" which equals red) No need to provide the `#`"""),
        max_length=6,
        blank=True
    )
    campus_image = models.ImageField(
        upload_to='media/degree_marketing/campus_images/',
        blank=True,
        null=True,
        help_text=_('Provide a campus image for the header of the degree'),
    )
    title_background_image = models.ImageField(
        upload_to='media/degree_marketing/campus_images/',
        blank=True,
        null=True,
        help_text=_('Provide a background image for the title section of the degree'),
    )
    prerequisite_coursework = models.TextField(default='TBD')
    application_requirements = models.TextField(default='TBD')
    costs_fine_print = models.TextField(
        help_text=_('The fine print that displays at the Tuition section\'s bottom'),
        null=True,
        blank=True,
    )
    deadlines_fine_print = models.TextField(
        help_text=_('The fine print that displays at the Deadline section\'s bottom'),
        null=True,
        blank=True,
    )
    rankings = SortedManyToManyField(Ranking, blank=True)

    lead_capture_list_name = models.CharField(
        help_text=_('The sailthru email list name to capture leads'),
        max_length=255,
        default='Master_default',
    )
    lead_capture_image = StdImageField(
        upload_to=UploadToFieldNamePath(populate_from='uuid', path='media/degree_marketing/lead_capture_images/'),
        blank=True,
        null=True,
        variations={
            'large': (1440, 480),
            'medium': (726, 242),
            'small': (435, 145),
            'x-small': (348, 116),
        },
        help_text=_('Please provide an image file for the lead capture banner.'),
    )
    hubspot_lead_capture_form_id = models.CharField(
        help_text=_('The Hubspot form ID for the lead capture form'),
        null=True,
        blank=True,
        max_length=128,
    )
    micromasters_url = models.URLField(
        help_text=_('URL to micromasters landing page'),
        max_length=255,
        blank=True,
        null=True
    )
    micromasters_long_title = models.CharField(
        help_text=_('Micromasters verbose title'),
        max_length=255,
        blank=True,
        null=True
    )
    micromasters_long_description = models.TextField(
        help_text=_('Micromasters descriptive paragraph'),
        blank=True,
        null=True
    )
    micromasters_background_image = StdImageField(
        upload_to=UploadToFieldNamePath(populate_from='uuid', path='media/degree_marketing/mm_images/'),
        blank=True,
        null=True,
        variations={
            'large': (1440, 480),
            'medium': (726, 242),
            'small': (435, 145),
        },
        help_text=_('Customized background image for the MicroMasters section.'),
    )
    micromasters_org_name_override = models.CharField(
        help_text=_(
            'Override org name if micromasters program comes from different organization than Masters program'
        ),
        max_length=50,
        blank=True,
        null=True,
    )
    search_card_ranking = models.CharField(
        help_text=_('Ranking display for search card (e.g. "#1 in the U.S."'),
        max_length=50,
        blank=True,
        null=True,
    )
    search_card_cost = models.CharField(
        help_text=_('Cost display for search card (e.g. "$9,999"'),
        max_length=50,
        blank=True,
        null=True,
    )
    search_card_courses = models.CharField(
        help_text=_('Number of courses for search card (e.g. "11 Courses"'),
        max_length=50,
        blank=True,
        null=True,
    )
    specializations = SortedManyToManyField(Specialization, blank=True, null=True)
    display_on_org_page = models.BooleanField(
        null=False, default=False,
        help_text=_('Designates whether the degree should be displayed on the owning organization\'s page')
    )

    field_tracker = FieldTracker()

    class Meta:
        verbose_name_plural = "Degrees"

    def __str__(self):
        return str(f'Degree: {self.title}')


class DegreeAdditionalMetadata(ManageHistoryMixin, TimeStampedModel):
    """
    This model holds 2U degree related additional fields
    """

    external_url = models.URLField(
        blank=True, null=False, max_length=511,
        help_text=_('The redirect URL of the degree on external site')
    )
    external_identifier = models.CharField(max_length=255, blank=True, null=False)
    organic_url = models.URLField(
        blank=True, null=False, max_length=511,
        help_text=_('The URL of the landing page on external site')
    )

    degree = models.OneToOneField(
        Degree,
        on_delete=models.CASCADE,
        blank=True,
        null=True,
        default=None,
        related_name='additional_metadata',
    )

    field_tracker = FieldTracker()

    @property
    def has_changed(self):
        return self.has_model_changed()

    def update_product_data_modified_timestamp(self):
        if self.has_changed:
            logger.info(
                f"Changes detected in DegreeAdditionalMetadata {self.pk}, updating data modified "
                f"timestamps for related degree {self.degree_id}."
            )
            Degree.objects.filter(id__in=[self.degree_id]).update(
                data_modified_timestamp=datetime.datetime.now(pytz.UTC)
            )

    def __str__(self):
        return f"{self.external_url} - {self.external_identifier}"


class IconTextPairing(ManageHistoryMixin, TimeStampedModel):
    """
    Represents an icon:text model
    """
    BELL = 'fa-bell'
    CERTIFICATE = 'fa-certificate'
    CHECK = 'fa-check-circle'
    CLOCK = 'fa-clock-o'
    DESKTOP = 'fa-desktop'
    INFO = 'fa-info-circle'
    SITEMAP = 'fa-sitemap'
    USER = 'fa-user'
    DOLLAR = 'fa-dollar'
    BOOK = 'fa-book'
    MORTARBOARD = 'fa-mortar-board'
    STAR = 'fa-star'
    TROPHY = 'fa-trophy'

    ICON_CHOICES = (
        (BELL, _('Bell')),
        (CERTIFICATE, _('Certificate')),
        (CHECK, _('Checkmark')),
        (CLOCK, _('Clock')),
        (DESKTOP, _('Desktop')),
        (INFO, _('Info')),
        (SITEMAP, _('Sitemap')),
        (USER, _('User')),
        (DOLLAR, _('Dollar')),
        (BOOK, _('Book')),
        (MORTARBOARD, _('Mortar Board')),
        (STAR, _('Star')),
        (TROPHY, _('Trophy')),
    )

    degree = models.ForeignKey(Degree, models.CASCADE, related_name='quick_facts')
    icon = models.CharField(max_length=100, verbose_name=_('Icon FA class'), choices=ICON_CHOICES)
    text = models.CharField(max_length=255, verbose_name=_('Paired text'))

    field_tracker = FieldTracker()

    class Meta:
        verbose_name_plural = "IconTextPairings"

    @property
    def has_changed(self):
        return self.has_model_changed()

    def update_product_data_modified_timestamp(self):
        if self.has_changed:
            logger.info(
                f"Changes detected in IconTextPairing {self.pk}, updating data modified "
                f"timestamps for related degree {self.degree_id}."
            )
            Degree.objects.filter(id__in=[self.degree_id]).update(
                data_modified_timestamp=datetime.datetime.now(pytz.UTC)
            )

    def __str__(self):
        return str(f'IconTextPairing: {self.text}')


class DegreeDeadline(ManageHistoryMixin, TimeStampedModel):
    """
    DegreeDeadline stores a Degree's important dates. Each DegreeDeadline
    displays in the Degree product page's "Details" section.
    """
    class Meta:
        ordering = ['created']

    degree = models.ForeignKey(Degree, models.CASCADE, related_name='deadlines', null=True)
    semester = models.CharField(
        help_text=_('Deadline applies for this semester (e.g. Spring 2019'),
        max_length=255,
    )
    name = models.CharField(
        help_text=_('Describes the deadline (e.g. Early Admission Deadline)'),
        max_length=255,
    )
    date = models.CharField(
        help_text=_('The date after which the deadline expires (e.g. January 1, 2019)'),
        max_length=255,
    )
    time = models.CharField(
        help_text=_('The time after which the deadline expires (e.g. 11:59 PM EST).'),
        max_length=255,
        blank=True,
    )

    history = HistoricalRecords()
    field_tracker = FieldTracker()

    @property
    def has_changed(self):
        return self.has_model_changed()

    def update_product_data_modified_timestamp(self):
        if self.has_changed:
            logger.info(
                f"Changes detected in DegreeDeadline {self.pk}, updating data modified "
                f"timestamps for related degree {self.degree_id}."
            )
            Degree.objects.filter(id__in=[self.degree_id]).update(
                data_modified_timestamp=datetime.datetime.now(pytz.UTC)
            )

    def __str__(self):
        return f"{self.name} {self.date}"


class DegreeCost(ManageHistoryMixin, TimeStampedModel):
    """
    Degree cost stores a Degree's associated costs. Each DegreeCost displays in
    a Degree product page's "Details" section.
    """
    class Meta:
        ordering = ['created']

    degree = models.ForeignKey(Degree, models.CASCADE, related_name='costs', null=True)
    description = models.CharField(
        help_text=_('Describes what the cost is for (e.g. Tuition)'),
        max_length=255,
    )
    amount = models.CharField(
        help_text=_('String-based field stating how much the cost is (e.g. $1000).'),
        max_length=255,
    )

    history = HistoricalRecords()
    field_tracker = FieldTracker()

    @property
    def has_changed(self):
        return self.has_model_changed()

    def update_product_data_modified_timestamp(self):
        if self.has_changed:
            logger.info(
                f"Changes detected in DegreeCost {self.pk}, updating data modified "
                f"timestamps for related degree {self.degree_id}."
            )
            Degree.objects.filter(id__in=[self.degree_id]).update(
                data_modified_timestamp=datetime.datetime.now(pytz.UTC)
            )

    def __str__(self):
        return str(f'{self.description}, {self.amount}')


class Curriculum(ManageHistoryMixin, TimeStampedModel):
    """
    This model links a program to the curriculum associated with that program, that is, the
    courses and programs that compose the program.
    """
    uuid = models.UUIDField(blank=True, default=uuid4, editable=False, unique=True, verbose_name=_('UUID'))
    program = models.ForeignKey(
        Program,
        models.CASCADE,
        related_name='curricula',
        null=True,
        default=None,
    )
    name = models.CharField(blank=True, max_length=255)
    is_active = models.BooleanField(default=True)
    marketing_text_brief = NullHtmlField(
        max_length=750,
        help_text=_(
            """A high-level overview of the degree\'s courseware. The "brief"
            text is the first 750 characters of "marketing_text" and must be
            valid HTML."""
        ),
    )
    marketing_text = HtmlField(
        null=True,
        blank=False,
        help_text=_('A high-level overview of the degree\'s courseware.'),
    )
    program_curriculum = models.ManyToManyField(
        Program, through='course_metadata.CurriculumProgramMembership', related_name='degree_program_curricula'
    )
    course_curriculum = models.ManyToManyField(
        Course, through='course_metadata.CurriculumCourseMembership', related_name='degree_course_curricula'
    )

    history = HistoricalRecords()

    field_tracker = FieldTracker()

    @property
    def has_changed(self):
        return self.has_model_changed()

    def update_product_data_modified_timestamp(self, bypass_has_changed=False):
        if self.has_changed or bypass_has_changed:
            if self.program:
                logger.info(
                    f"Changes detected in Curriculum {self.pk}, updating data modified "
                    f"timestamps for related program {self.program_id}."
                )
                Program.objects.filter(id=self.program_id).update(
                    data_modified_timestamp=datetime.datetime.now(pytz.UTC)
                )

    def __str__(self):
        return str(self.name) if self.name else str(self.uuid)


class CurriculumProgramMembership(ManageHistoryMixin, TimeStampedModel):
    """
    Represents the Programs that compose the curriculum of a degree.
    """
    program = models.ForeignKey(Program, models.CASCADE)
    curriculum = models.ForeignKey(Curriculum, models.CASCADE)
    is_active = models.BooleanField(default=True)

    history = HistoricalRecords()

    field_tracker = FieldTracker()

    @property
    def has_changed(self):
        return self.has_model_changed()

    def update_product_data_modified_timestamp(self, bypass_has_changed=False):
        if self.has_changed or bypass_has_changed:
            logger.info(
                f"Changes detected in CurriculumProgramMembership {self.pk}, updating data modified "
                f"timestamps for related products."
            )
            Program.objects.filter(id__in=[self.curriculum.program_id]).update(
                data_modified_timestamp=datetime.datetime.now(pytz.UTC)
            )

    class Meta(TimeStampedModel.Meta):
        unique_together = (
            ('curriculum', 'program')
        )


class CurriculumCourseMembership(ManageHistoryMixin, TimeStampedModel):
    """
    Represents the Courses that compose the curriculum of a degree.
    """
    curriculum = models.ForeignKey(Curriculum, models.CASCADE)
    course = models.ForeignKey(Course, models.CASCADE, related_name='curriculum_course_membership')
    course_run_exclusions = models.ManyToManyField(
        CourseRun, through='course_metadata.CurriculumCourseRunExclusion', related_name='curriculum_course_membership'
    )
    is_active = models.BooleanField(default=True)

    history = HistoricalRecords()

    field_tracker = FieldTracker()

    @property
    def has_changed(self):
        return self.has_model_changed()

    def update_product_data_modified_timestamp(self, bypass_has_changed=False):
        if self.has_changed or bypass_has_changed:
            logger.info(
                f"Changes detected in CurriculumCourseMembership {self.pk}, updating data modified "
                f"timestamps for related products."
            )
            Program.objects.filter(id__in=[self.curriculum.program_id]).update(
                data_modified_timestamp=datetime.datetime.now(pytz.UTC)
            )

    class Meta(TimeStampedModel.Meta):
        unique_together = (
            ('curriculum', 'course')
        )

    @property
    def course_runs(self):
        return set(self.course.course_runs.all()) - set(self.course_run_exclusions.all())

    def __str__(self):
        return str(self.curriculum) + " : " + str(self.course)


class CurriculumCourseRunExclusion(TimeStampedModel):
    """
    Represents the CourseRuns that are excluded from a course curriculum.
    """
    course_membership = models.ForeignKey(CurriculumCourseMembership, models.CASCADE)
    course_run = models.ForeignKey(CourseRun, models.CASCADE)

    history = HistoricalRecords()


class Pathway(TimeStampedModel):
    """
    Pathway model
    """
    uuid = models.UUIDField(default=uuid4, editable=False, unique=True, verbose_name=_('UUID'))
    partner = models.ForeignKey(Partner, models.CASCADE, null=True, blank=False)
    name = models.CharField(max_length=255)
    # this field doesn't necessarily map to our normal org models, it's just a convenience field for pathways
    # while we figure them out
    org_name = models.CharField(max_length=255, verbose_name=_("Organization name"))
    email = models.EmailField(blank=True)
    programs = SortedManyToManyField(Program)
    description = models.TextField(null=True, blank=True)
    destination_url = models.URLField(null=True, blank=True)
    pathway_type = models.CharField(
        max_length=32,
        choices=[(tag.value, tag.value) for tag in PathwayType],
        default=PathwayType.CREDIT.value,
    )
    status = models.CharField(
        default=PathwayStatus.Unpublished,
        max_length=255, null=False, blank=False,
        choices=PathwayStatus.choices
    )

    def __str__(self):
        return self.name

    # Define a validation method to be used elsewhere - we can't use it in normal model validation flow because
    # ManyToMany fields are hard to validate (doesn't support validators field kwarg, can't be referenced before
    # first save(), etc). Instead, this method is used in form validation and we rely on that.
    @classmethod
    def validate_partner_programs(cls, partner, programs):
        """ Throws a ValidationError if any program has a different partner than 'partner' """
        bad_programs = [str(x) for x in programs if x.partner != partner]
        if bad_programs:
            msg = _('These programs are for a different partner than the pathway itself: {}')
            raise ValidationError(msg.format(', '.join(bad_programs)))

    @property
    def course_run_statuses(self):
        """
        Returns all unique course run status values inside the programs in this pathway.

        Note that it skips hidden courses - this list is typically used for presentational purposes.
        The code performs the filtering on Python level instead of ORM/SQL because filtering on course_runs
        invalidates the prefetch on API level.
        """
        statuses = set()
        for program in self.programs.all():
            for course in program.courses.all():
                get_course_run_statuses(statuses, course.course_runs.all())
        return sorted(list(statuses))


class PersonSocialNetwork(TimeStampedModel):
    """ Person Social Network model. """
    FACEBOOK = 'facebook'
    TWITTER = 'twitter'
    BLOG = 'blog'
    OTHERS = 'others'

    SOCIAL_NETWORK_CHOICES = {
        FACEBOOK: _('Facebook'),
        TWITTER: _('Twitter'),
        BLOG: _('Blog'),
        OTHERS: _('Others'),
    }

    type = models.CharField(max_length=15, choices=sorted(list(SOCIAL_NETWORK_CHOICES.items())), db_index=True)
    url = models.CharField(max_length=500)
    title = models.CharField(max_length=255, blank=True)
    person = models.ForeignKey(Person, models.CASCADE, related_name='person_networks')

    class Meta:
        verbose_name_plural = 'Person SocialNetwork'

        unique_together = (
            ('person', 'type', 'title'),
        )
        ordering = ['created']

    def __str__(self):
        return f'{self.display_title}: {self.url}'

    @property
    def display_title(self):
        if self.title:
            return self.title
        elif self.type == self.OTHERS:
            return self.url
        else:
            return self.SOCIAL_NETWORK_CHOICES[self.type]


class PersonAreaOfExpertise(AbstractValueModel):
    """ Person Area of Expertise model. """
    person = models.ForeignKey(Person, models.CASCADE, related_name='areas_of_expertise')

    class Meta:
        verbose_name_plural = 'Person Areas of Expertise'


def slugify_with_slashes(text):
    """
    Given a text and it will convert disallowed characters to `-` in the text
    """
    disallowed_chars = re.compile(r'[^-a-zA-Z0-9/]+')
    return uslugify(text, regex_pattern=disallowed_chars)


class CourseUrlSlug(TimeStampedModel):
    course = models.ForeignKey(Course, models.CASCADE, related_name='url_slug_history')
    # need to have these on the model separately for unique_together to work, but it should always match course.partner
    partner = models.ForeignKey(Partner, models.CASCADE)
    url_slug = AutoSlugWithSlashesField(populate_from='course__title', editable=True,
                                        slugify_function=slugify_with_slashes, overwrite_on_add=False, max_length=255)
    is_active = models.BooleanField(default=False)

    # useful if a course editor decides to edit a draft and provide a url_slug that has already been associated
    # with the course
    is_active_on_draft = models.BooleanField(default=False)

    # ensure partner matches course
    def save(self, **kwargs):
        if self.partner != self.course.partner:
            msg = _('Partner {partner_key} and course partner {course_partner_key} do not match when attempting'
                    ' to save url slug {url_slug}')
            raise ValidationError({'partner': [msg.format(partner_key=self.partner.name,
                                                          course_partner_key=self.course.partner.name,
                                                          url_slug=self.url_slug), ]})
        super().save(**kwargs)

    class Meta:
        unique_together = (
            ('partner', 'url_slug')
        )


class CourseUrlRedirect(AbstractValueModel):
    course = models.ForeignKey(Course, models.CASCADE, related_name='url_redirects')
    # need to have these on the model separately for unique_together to work, but it should always match course.partner
    partner = models.ForeignKey(Partner, models.CASCADE)

    def save(self, **kwargs):
        if self.partner != self.course.partner:
            msg = _('Partner {partner_key} and course partner {course_partner_key} do not match when attempting'
                    ' to save url redirect {url_path}')
            raise ValidationError({'partner': [msg.format(partner_key=self.partner.name,
                                                          course_partner_key=self.course.partner.name,
                                                          url_slug=self.value), ]})
        super().save(**kwargs)

    class Meta:
        unique_together = (
            ('partner', 'value')
        )


class BulkUploadTagsConfig(ConfigurationModel):
    """
    Configuration to store a csv file that will be used in bulk_upload_tags.
    """
    # Timeout set to 0 so that the model does not read from cached config in case the config entry is deleted.
    cache_timeout = 0
    csv_file = models.FileField(
        validators=[FileExtensionValidator(allowed_extensions=['csv'])],
        help_text=_("It expects the data will be provided in a csv file format ")
    )


class ArchiveCoursesConfig(ConfigurationModel):
    """
    Configuration to store a csv file for the archive_courses command
    """
    # Timeout set to 0 so that the model does not read from cached config in case the config entry is deleted.
    cache_timeout = 0
    csv_file = models.FileField(
        validators=[FileExtensionValidator(allowed_extensions=['csv'])],
        help_text=_("A csv file containing uuid of the courses to be archived")
    )
    mangle_end_date = models.BooleanField(default=False)
    mangle_title = models.BooleanField(default=False)


class GeotargetingDataLoaderConfiguration(ConfigurationModel):
    """
    Configuration to store a csv file that will be used in import_geotargeting_data.
    """
    # Timeout set to 0 so that the model does not read from cached config in case the config entry is deleted.
    cache_timeout = 0
    csv_file = models.FileField(
        validators=[FileExtensionValidator(allowed_extensions=['csv'])],
        help_text=_("It expects the data will be provided in a csv file format "
                    "with first row containing all the headers.")
    )


class GeolocationDataLoaderConfiguration(ConfigurationModel):
    """
    Configuration to store a csv file that will be used in import_geolocation_data.
    """
    # Timeout set to 0 so that the model does not read from cached config in case the config entry is deleted.
    cache_timeout = 0
    csv_file = models.FileField(
        validators=[FileExtensionValidator(allowed_extensions=['csv'])],
        help_text=_("It expects the data will be provided in a csv file format "
                    "with first row containing all the headers.")
    )


class ProductValueDataLoaderConfiguration(ConfigurationModel):
    """
    Configuration to store a csv file that will be used in import_product_value_data.
    """
    # Timeout set to 0 so that the model does not read from cached config in case the config entry is deleted.
    cache_timeout = 0
    csv_file = models.FileField(
        validators=[FileExtensionValidator(allowed_extensions=['csv'])],
        help_text=_("It expects the data will be provided in a csv file format "
                    "with first row containing all the headers.")
    )


class ProgramLocationRestriction(ManageHistoryMixin, AbstractLocationRestrictionModel):
    """ Program location restriction """
    program = models.OneToOneField(
        Program, on_delete=models.CASCADE, null=True, blank=True, related_name='location_restriction'
    )
    field_tracker = FieldTracker()

    @property
    def has_changed(self):
        return self.has_model_changed()

    def update_product_data_modified_timestamp(self, bypass_has_changed=False):
        if self.has_changed or bypass_has_changed:
            logger.info(
                f"Changes detected in ProgramLocationRestriction {self.pk}, updating data modified "
                f"timestamps for related program {self.program_id}."
            )
            Program.objects.filter(id__in=[self.program_id]).update(
                data_modified_timestamp=datetime.datetime.now(pytz.UTC)
            )


class CSVDataLoaderConfiguration(ConfigurationModel):
    """
    Configuration to store a csv file that will be used in import_course_metadata.
    """
    # Timeout set to 0 so that the model does not read from cached config in case the config entry is deleted.
    cache_timeout = 0
    csv_file = models.FileField(
        validators=[FileExtensionValidator(allowed_extensions=['csv'])],
        help_text=_("It expects the data will be provided in a csv file format "
                    "with first row containing all the headers.")
    )


class DegreeDataLoaderConfiguration(ConfigurationModel):
    """
    Configuration to store a csv file that will be used in import_degree_data.
    """
    # Timeout set to 0 so that the model does not read from cached config in case the config entry is deleted.
    cache_timeout = 0
    csv_file = models.FileField(
        validators=[FileExtensionValidator(allowed_extensions=['csv'])],
        help_text=_("It expects the data will be provided in a csv file format "
                    "with first row containing all the headers.")
    )


class MigrateCourseSlugConfiguration(ConfigurationModel):
    """
    Configuration to store a csv file that will be used in migrate_course_slugs and update_course_active_url_slugs.
    """
    OPEN_COURSE = 'open-course'
    COURSE_TYPE_CHOICES = (
        (OPEN_COURSE, _('Open Courses')),
        (CourseType.EXECUTIVE_EDUCATION_2U, _('2U Executive Education Courses')),
        (CourseType.BOOTCAMP_2U, _('Bootcamps'))
    )
    # Timeout set to 0 so that the model does not read from cached config in case the config entry is deleted.
    cache_timeout = 0
    csv_file = models.FileField(
        validators=[FileExtensionValidator(allowed_extensions=['csv'])],
        help_text=_("It expects the data will be provided in a csv file format "
                    "with first row containing all the headers."),
        null=True,
        blank=True
    )
    course_uuids = models.TextField(default=None, null=True, blank=True, verbose_name=_('Course UUIDs'))
    dry_run = models.BooleanField(default=True)
    count = models.IntegerField(null=True, blank=True)
    course_type = models.CharField(choices=COURSE_TYPE_CHOICES, default=OPEN_COURSE, max_length=255)
    product_source = models.ForeignKey(Source, models.CASCADE, null=True, blank=False)


class MigrateProgramSlugConfiguration(ConfigurationModel):
    """
    Configuration to store a csv file that will be used in update_program_url_slugs.
    """
    # Timeout set to 0 so that the model does not read from cached config in case the config entry is deleted.
    cache_timeout = 0
    csv_file = models.FileField(
        validators=[FileExtensionValidator(allowed_extensions=['csv'])],
        help_text=_("It expects the data will be provided in a csv file format "
                    "with first row containing all the headers."),
        null=True,
        blank=True
    )


class ProgramSubscriptionConfiguration(ConfigurationModel):
    """
    Configuration to store a csv file that will be used in manage_program_subscription.
    """
    # Timeout set to 0 so that the model does not read from cached config in case the config entry is deleted.
    cache_timeout = 0
    csv_file = models.FileField(
        validators=[FileExtensionValidator(allowed_extensions=['csv'])],
        help_text=_("It expects the data will be provided in a csv file format "
                    "with first row containing all the headers.")
    )


class BackpopulateCourseTypeConfig(SingletonModel):
    """
    Configuration for the backpopulate_course_type management command.
    """
    class Meta:
        verbose_name = 'backpopulate_course_type argument'

    arguments = models.TextField(
        blank=True,
        help_text='Useful for manually running a Jenkins job. Specify like "--org=key1 --org=key2".',
        default='',
    )

    def __str__(self):
        return self.arguments


class DataLoaderConfig(SingletonModel):
    """
    Configuration for data loaders used in the refresh_course_metadata command.
    """
    max_workers = models.PositiveSmallIntegerField(default=7)


class DeletePersonDupsConfig(SingletonModel):
    """
    Configuration for the delete_person_dups management command.
    """
    class Meta:
        verbose_name = 'delete_person_dups argument'

    arguments = models.TextField(
        blank=True,
        help_text='Useful for manually running a Jenkins job. Specify like "--partner-code=edx A:B C:D".',
        default='',
    )

    def __str__(self):
        return self.arguments


class DrupalPublishUuidConfig(SingletonModel):
    """
    Configuration for data loaders used in the publish_uuids_to_drupal command.
    """
    course_run_ids = models.TextField(default=None, null=False, blank=True, verbose_name=_('Course Run IDs'))
    push_people = models.BooleanField(default=False)


class MigratePublisherToCourseMetadataConfig(SingletonModel):
    """
    Configuration for the migrate_publisher_to_course_metadata command.
    """
    partner = models.ForeignKey(Partner, models.CASCADE, null=True, blank=False)
    orgs = SortedManyToManyField(Organization, blank=True)


class ProfileImageDownloadConfig(SingletonModel):
    """
    Configuration for management command to Download Profile Images from Drupal.
    """
    person_uuids = models.TextField(default=None, null=False, blank=False, verbose_name=_('Profile Image UUIDs'))


class TagCourseUuidsConfig(SingletonModel):
    """
    Configuration for management command add_tag_to_courses.
    """
    tag = models.TextField(default=None, null=True, blank=False, verbose_name=_('Tag'))
    course_uuids = models.TextField(default=None, null=True, blank=False, verbose_name=_('Course UUIDs'))


class MigrateCommentsToSalesforce(SingletonModel):
    """
    Configuration for the migrate_comments_to_salesforce command.
    """
    partner = models.ForeignKey(Partner, models.CASCADE, null=True, blank=False)
    orgs = SortedManyToManyField(Organization, blank=True)


class RemoveRedirectsConfig(SingletonModel):
    """
    Configuration for management command remove_redirects_from_courses.
    """
    remove_all = models.BooleanField(default=False, verbose_name=_('Remove All Redirects'))
    url_paths = models.TextField(default='', null=False, blank=True, verbose_name=_('Url Paths'))


class BulkModifyProgramHookConfig(SingletonModel):
    program_hooks = models.TextField(blank=True, null=True)


class BackfillCourseRunSlugsConfig(SingletonModel):
    all = models.BooleanField(default=False, verbose_name=_('Add redirects from all published course url slugs'))
    uuids = models.TextField(default='', null=False, blank=True, verbose_name=_('Course uuids'))


class BulkUpdateImagesConfig(SingletonModel):
    image_urls = models.TextField(blank=True)


class DeduplicateHistoryConfig(SingletonModel):
    """
    Configuration for the deduplicate_course_metadata_history management command.
    """
    class Meta:
        verbose_name = 'deduplicate_course_metadata_history argument'

    cache_timeout = 0

    arguments = models.TextField(
        blank=True,
        help_text='Useful for manually running a Jenkins job. Specify like "course_metadata.CourseRun '
                  '-v=3 --dry  --excluded_fields url_slug --m 26280"',
        default='',
    )

    def __str__(self):
        return self.arguments


class RestrictedCourseRun(DraftModelMixin, TimeStampedModel):
    """
    Model to hold information for restricted Course Runs. Restricted course
    runs will only be exposed in the APIs if explicitly asked for through
    a query param. Consult ADR-27 for more details
    """
    course_run = models.OneToOneField(
        CourseRun, models.CASCADE, related_name='restricted_run',
        help_text='Course Run that will be restricted'
    )
    restriction_type = models.CharField(
        max_length=255, null=True, blank=True,
        choices=CourseRunRestrictionType.choices,
        help_text='The type of restriction for the course run'
    )

    def __str__(self):
        return f"{self.course_run.key}: <{self.restriction_type}>"


class BulkOperationTask(TimeStampedModel):
    """
    Model to store information related to bulk operations.
    """
    csv_file = models.FileField(
        upload_to=bulk_operation_upload_to_path,
        validators=[FileExtensionValidator(allowed_extensions=['csv'])],
        help_text=_("It expects the data will be provided in a csv file format "
                    "with first row containing all the headers."),
        blank=False,
        null=False
    )
    uploaded_by = models.ForeignKey(
        User,
        models.CASCADE,
        related_name='bulk_operation_tasks',
        null=True,
        blank=True,
        help_text=_('User who uploaded the file')
    )
    task_summary = models.JSONField(
        null=True,
        blank=True,
        help_text=_('Summary of the task')
    )
    task_type = models.CharField(
        verbose_name=_('Task Type'),
        max_length=255,
        choices=BulkOperationType.choices,
        help_text=_('Type of Bulk Task to be performed'),
    )
    status = models.CharField(
        verbose_name=_('Status'),
        max_length=50,
        choices=BulkOperationStatus.choices,
        help_text=_('Status of the Bulk Task'),
        default=BulkOperationStatus.Pending,
    )
    task_id = models.CharField(
        max_length=255,
        unique=True,
        null=True,
        blank=True,
        help_text=_('Identifier of the celery task associated with this bulk task')
    )

    def save(self, *args, **kwargs):
        user = kwargs.pop('user', None)
        if not self.uploaded_by:
            if user is None:
                raise ValueError("User is required to save the BulkOperationTask")
            self.uploaded_by = user
        super().save(*args, **kwargs)

    def __str__(self):
        username = self.uploaded_by.username if self.uploaded_by else ""
        return f"{self.csv_file.name} - {self.task_type} - {self.status} - {username}"

    @property
    def task_result(self):
        """
        Returns the TaskResult object associated with the task_id of this bulk task.
        """
        if not self.task_id:
            return None
        try:
            return TaskResult.objects.get(task_id=self.task_id)
        except TaskResult.DoesNotExist:
            return None<|MERGE_RESOLUTION|>--- conflicted
+++ resolved
@@ -2810,23 +2810,21 @@
             return None
         return subtract_deadline_delta(self.end, settings.PUBLISHER_UPGRADE_DEADLINE_DAYS)
 
-    def update_or_create_seat_helper(self, seat_type, prices, upgrade_deadline_override, credit_provider=None, credit_hours=None):
+    def update_or_create_seat_helper(self, seat_type, prices, upgrade_deadline_override,
+                                     credit_provider=None, credit_hours=None):
         default_deadline = self.get_seat_default_upgrade_deadline(seat_type)
         defaults = {'upgrade_deadline': default_deadline}
         if seat_type.slug in prices:
             defaults['price'] = prices[seat_type.slug]
         if seat_type.slug == Seat.VERIFIED:
             defaults['upgrade_deadline_override'] = upgrade_deadline_override
-<<<<<<< HEAD
         if seat_type.slug == Seat.CREDIT:
             defaults['credit_provider'] = credit_provider
             defaults['credit_hours'] = credit_hours
 
-=======
         # Waffle switch to control dummy SKU generation logic for 2U purpose.
         if IS_COURSE_RUN_FOR_DUMMY_SKU_GENERATION.is_enabled():
             generate_sku(None, self)  # Generates a SKU for the provide by Seat
->>>>>>> fa03d899
         seat, __ = Seat.everything.update_or_create(
             course_run=self,
             type=seat_type,
@@ -2836,7 +2834,8 @@
         )
         return seat
 
-    def update_or_create_seats(self, run_type=None, prices=None, upgrade_deadline_override=None, credit_provider=None, credit_hours=None):
+    def update_or_create_seats(self, run_type=None, prices=None, upgrade_deadline_override=None,
+                               credit_provider=None, credit_hours=None):
         """
         Updates or creates draft seats for a course run.
 
@@ -2851,7 +2850,9 @@
 
         seats = []
         for seat_type in seat_types:
-            seats.append(self.update_or_create_seat_helper(seat_type, prices, upgrade_deadline_override, credit_provider=credit_provider, credit_hours=credit_hours))
+            seats.append(self.update_or_create_seat_helper(
+                seat_type, prices, upgrade_deadline_override,
+                credit_provider=credit_provider, credit_hours=credit_hours))
 
         # Deleting seats here since they would be orphaned otherwise.
         # One example of how this situation can happen is if a course team is switching between
@@ -3242,8 +3243,10 @@
     currency = models.ForeignKey(Currency, models.CASCADE, default='USD')
     _upgrade_deadline = models.DateTimeField(null=True, blank=True, db_column='upgrade_deadline')
     upgrade_deadline_override = models.DateTimeField(null=True, blank=True)
-    credit_provider = models.CharField(max_length=255, null=True, blank=True)
-    credit_hours = models.IntegerField(null=True, blank=True)
+    credit_provider = models.CharField(max_length=255, null=True, blank=True,
+                                       help_text="The provider granting academic credit for this seat, if applicable.")
+    credit_hours = models.IntegerField(null=True, blank=True,
+                                       help_text="Number of credit hours awarded for this seat.")
     sku = models.CharField(max_length=128, null=True, blank=True)
     bulk_sku = models.CharField(max_length=128, null=True, blank=True)
 
@@ -3289,6 +3292,9 @@
         self._upgrade_deadline = value
 
     def clean(self):
+        """
+        Enforce unique credit seats and ensure credit fields are only allowed for credit seat types.
+        """
         if self.type.slug == Seat.CREDIT and self.credit_provider:
             duplicates = Seat.objects.filter(
                 course_run=self.course_run,
@@ -3300,6 +3306,13 @@
             if duplicates.exists():
                 raise ValidationError(
                     f"A credit seat with provider '{self.credit_provider}' already exists for this course run."
+                )
+
+        if self.type and self.type.slug != Seat.CREDIT:
+            if self.credit_provider or self.credit_hours or self.upgrade_deadline:
+                raise ValidationError(
+                    'Credit fields (credit_provider, credit_hours, upgrade_deadline) '
+                    'are only valid for credit seat type.'
                 )
 
 
