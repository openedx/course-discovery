--- conflicted
+++ resolved
@@ -71,17 +71,11 @@
     ranking_fields = ('availability_rank', ('product_recent_enrollment_count', 'recent_enrollment_count'))
     result_fields = (('product_marketing_url', 'marketing_url'), ('product_card_image_url', 'card_image_url'),
                      ('product_uuid', 'uuid'), ('product_weeks_to_complete', 'weeks_to_complete'),
-<<<<<<< HEAD
                      ('product_max_effort', 'max_effort'), ('product_min_effort', 'min_effort'),
                      ('product_organization_short_code_override', 'organization_short_code_override'),
                      ('product_organization_logo_override', 'organization_logo_override'),
                      'active_run_key', 'active_run_start', 'active_run_type', 'owners', 'course_titles', 'tags')
 
-=======
-                     ('product_max_effort', 'max_effort'), ('product_min_effort', 'min_effort'), 'active_run_key',
-                     'active_run_start', 'active_run_type', 'owners', 'course_titles', 'tags',
-                     'product_organization_short_code_override', 'product_organization_logo_override')
->>>>>>> 830f9bdd
     # Algolia needs this
     object_id_field = (('custom_object_id', 'objectID'), )
     fields = search_fields + facet_fields + ranking_fields + result_fields + object_id_field
@@ -115,14 +109,10 @@
     result_fields = (('product_marketing_url', 'marketing_url'), ('product_card_image_url', 'card_image_url'),
                      ('product_uuid', 'uuid'), ('product_weeks_to_complete', 'weeks_to_complete'),
                      ('product_max_effort', 'max_effort'), ('product_min_effort', 'min_effort'), 'active_run_key',
-<<<<<<< HEAD
                      ('product_organization_short_code_override', 'organization_short_code_override'),
                      ('product_organization_logo_override', 'organization_logo_override'),
                      'active_run_start', 'active_run_type', 'owners', 'course_titles', 'tags')
-=======
-                     'active_run_start', 'active_run_type', 'owners', 'course_titles', 'tags',
-                     'product_organization_short_code_override', 'product_organization_logo_override')
->>>>>>> 830f9bdd
+
     # Algolia uses objectID as unique identifier. Can't use straight uuids because a program and a course could
     # have the same one, so we add 'course' or 'program' as a prefix
     object_id_field = (('custom_object_id', 'objectID'), )
