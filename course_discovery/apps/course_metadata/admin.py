from adminsortable2.admin import SortableAdminMixin
from dal import autocomplete
from django.contrib import admin, messages
from django.contrib.admin.utils import model_ngettext
from django.db.utils import IntegrityError
from django.forms import CheckboxSelectMultiple, ModelForm
from django.http import HttpResponseRedirect
from django.urls import re_path, reverse
from django.utils.html import format_html
from django.utils.safestring import mark_safe
from django.utils.translation import gettext_lazy as _
from django_object_actions import DjangoObjectActions
from parler.admin import TranslatableAdmin
from waffle import get_waffle_flag_model  # lint-amnesty, pylint: disable=invalid-django-waffle-import

from course_discovery.apps.course_metadata.algolia_forms import SearchDefaultResultsConfigurationForm
from course_discovery.apps.course_metadata.algolia_models import SearchDefaultResultsConfiguration
from course_discovery.apps.course_metadata.choices import ProgramStatus
from course_discovery.apps.course_metadata.constants import COURSE_SKILLS_URL_NAME, REFRESH_COURSE_SKILLS_URL_NAME
from course_discovery.apps.course_metadata.exceptions import (
    MarketingSiteAPIClientException, MarketingSitePublisherException
)
from course_discovery.apps.course_metadata.forms import (
    CourseAdminForm, CourseRunAdminForm, PathwayAdminForm, ProgramAdminForm
)
from course_discovery.apps.course_metadata.models import *  # pylint: disable=wildcard-import
from course_discovery.apps.course_metadata.views import CourseSkillsView, RefreshCourseSkillsView
from course_discovery.apps.learner_pathway.api.urls import app_name as learner_pathway_app_name

PUBLICATION_FAILURE_MSG_TPL = _(
    'An error occurred while publishing the {model} to the marketing site. '
    'Please try again. If the error persists, please contact the Engineering Team.'
)


class CurriculumCourseMembershipForm(ModelForm):
    """
    A custom CurriculumCourseMembershipForm to override the widget used by the course ModelChoiceField.
    This allows us to leverage the view at the URL admin_metadata:course-autocomplete, which filters out draft
    courses.
    """
    class Meta:
        model = CurriculumCourseMembership
        fields = ['curriculum', 'course', 'course_run_exclusions', 'is_active']
        widgets = {
            'course': autocomplete.ModelSelect2(url='admin_metadata:course-autocomplete')
        }


class ProgramEligibilityFilter(admin.SimpleListFilter):
    title = _('eligible for one-click purchase')
    parameter_name = 'eligible_for_one_click_purchase'

    def lookups(self, request, model_admin):  # pragma: no cover
        return (
            (1, _('Yes')),
            (0, _('No'))
        )

    def queryset(self, request, queryset):
        """
        The queryset can be filtered to contain programs that are eligible for
        one click purchase or to exclude them.
        """
        value = self.value()
        if value is None:
            return queryset

        program_ids = set()
        queryset = queryset.prefetch_related('courses__course_runs')
        for program in queryset:
            if program.is_program_eligible_for_one_click_purchase == bool(int(value)):
                program_ids.add(program.id)
        return queryset.filter(pk__in=program_ids)


class SeatInline(admin.TabularInline):
    model = Seat
    extra = 1
    readonly_fields = ('_upgrade_deadline', )
    raw_id_fields = ('draft_version', 'currency')


class PositionInline(admin.TabularInline):
    model = Position
    extra = 0


class PersonSocialNetworkInline(admin.TabularInline):
    model = PersonSocialNetwork
    extra = 0


class PersonAreaOfExpertiseInline(admin.TabularInline):
    model = PersonAreaOfExpertise
    extra = 0


class AdditionalMetadataInline(admin.TabularInline):
    model = AdditionalMetadata
    extra = 0


@admin.register(Course)
class CourseAdmin(DjangoObjectActions, admin.ModelAdmin):
    form = CourseAdminForm
    list_display = ('uuid', 'key', 'key_for_reruns', 'title', 'draft',)
    list_filter = ('partner',)
    ordering = ('key', 'title',)
    readonly_fields = ('enrollment_count', 'recent_enrollment_count', 'active_url_slug', 'key', 'number')
    search_fields = ('uuid', 'key', 'key_for_reruns', 'title',)
    raw_id_fields = ('canonical_course_run', 'draft_version', 'location_restriction')
    autocomplete_fields = ['canonical_course_run']
    change_actions = ('course_skills', 'refresh_course_skills')

    def get_search_results(self, request, queryset, search_term):
        queryset, may_have_duplicates = super().get_search_results(request, queryset, search_term)
        if request.GET.get('app_label') == learner_pathway_app_name:
            queryset = queryset.filter(draft=False)
        return queryset, may_have_duplicates

    def get_readonly_fields(self, request, obj=None):
        """
        Make UUID field editable for draft if flag is enabled.
        """
        if obj and obj.draft:
            flag_name = f'{obj._meta.app_label}.{obj.__class__.__name__}.make_uuid_editable'
            flag = get_waffle_flag_model().get(flag_name)
            if flag.is_active(request):
                return self.readonly_fields

        return self.readonly_fields + ('uuid',)

    def get_change_actions(self, request, object_id, form_url):
        """
        Get a list of change actions.

        Hide `Course Skills` action button for draft courses.
        """
        actions = super().get_change_actions(request, object_id, form_url)
        actions = list(actions)

        if not Course.objects.filter(id=object_id).exists():
            actions.remove('course_skills')

        return actions

    def course_skills(self, request, obj):
        """
        Object tool handler method - redirects to "Course Skills" view
        """
        # url names coming from get_urls are prefixed with 'admin' namespace
        course_skills_url = reverse(f"admin:{COURSE_SKILLS_URL_NAME}", args=(obj.pk,))
        return HttpResponseRedirect(course_skills_url)

    def refresh_course_skills(self, request, obj):
        """
        Object tool handler method - redirects to "Refresh Course Skills" view
        """
        # url names coming from get_urls are prefixed with 'admin' namespace
        refresh_course_skills_url = reverse(f"admin:{REFRESH_COURSE_SKILLS_URL_NAME}", args=(obj.pk,))
        return HttpResponseRedirect(refresh_course_skills_url)

    def get_urls(self):
        """
        Returns the additional urls used by the custom object tools.
        """
        additional_urls = [
            re_path(
                r"^([^/]+)/course_skills$",
                self.admin_site.admin_view(CourseSkillsView.as_view()),
                name=COURSE_SKILLS_URL_NAME
            ),
            re_path(
                r"^([^/]+)/refresh_course_skills$",
                self.admin_site.admin_view(RefreshCourseSkillsView.as_view()),
                name=REFRESH_COURSE_SKILLS_URL_NAME
            ),
        ]
        return additional_urls + super().get_urls()

    course_skills.label = "view course skills"
    course_skills.short_description = "view course skills"


@admin.register(CourseEditor)
class CourseEditorAdmin(admin.ModelAdmin):
    list_display = ('user', 'course',)
    search_fields = ('user__username', 'course__title', 'course__key',)
    raw_id_fields = ('user', 'course',)


@admin.register(CourseEntitlement)
class CourseEntitlementAdmin(admin.ModelAdmin):
    list_display = ['course', 'get_course_key', 'mode', 'draft']

    def get_course_key(self, obj):
        return obj.course.key

    get_course_key.short_description = 'Course key'

    raw_id_fields = ('course', 'draft_version',)
    search_fields = ['course__title', 'course__key']


@admin.register(Mode)
class ModeAdmin(admin.ModelAdmin):
    list_display = ['slug', 'name']


@admin.register(Track)
class TrackAdmin(admin.ModelAdmin):
    list_display = ['mode', 'seat_type']


@admin.register(CourseRunType)
class CourseRunTypeAdmin(admin.ModelAdmin):
    list_display = ['uuid', 'name']
    search_fields = ['uuid', 'name']


class CourseTypeAdminForm(ModelForm):
    class Meta:
        model = CourseType
        fields = '__all__'
        widgets = {
            'white_listed_orgs': CheckboxSelectMultiple
        }


@admin.register(CourseType)
class CourseTypeAdmin(admin.ModelAdmin):
    list_display = ['uuid', 'name']
    search_fields = ['uuid', 'name']
    form = CourseTypeAdminForm


@admin.register(CourseRun)
class CourseRunAdmin(admin.ModelAdmin):
    inlines = (SeatInline,)
    list_display = ('uuid', 'key', 'external_key', 'title', 'status', 'draft',)
    list_filter = (
        'course__partner',
        'hidden',
        ('language', admin.RelatedOnlyFieldListFilter,),
        'status',
        'license',
    )
    ordering = ('key',)
    raw_id_fields = ('course', 'draft_version',)
    readonly_fields = (
        'enrollment_count', 'recent_enrollment_count', 'hidden', 'key', 'enterprise_subscription_inclusion'
    )
    search_fields = ('uuid', 'key', 'title_override', 'course__title', 'slug', 'external_key')
    save_error = False
    form = CourseRunAdminForm

    def get_readonly_fields(self, request, obj=None):
        """
        Make UUID field editable for draft if flag is enabled.
        """
        if obj and obj.draft:
            flag_name = f'{obj._meta.app_label}.{obj.__class__.__name__}.make_uuid_editable'
            flag = get_waffle_flag_model().get(flag_name)
            if flag.is_active(request):
                return self.readonly_fields

        return self.readonly_fields + ('uuid',)

    def response_change(self, request, obj):
        if self.save_error:
            return self.response_post_save_change(request, obj)

        return super().response_change(request, obj)

    def save_model(self, request, obj, form, change):
        try:
            super().save_model(request, obj, form, change)
        except (MarketingSitePublisherException, MarketingSiteAPIClientException):
            self.save_error = True

            logger.exception('An error occurred while publishing course run [%s] to the marketing site.', obj.key)

            msg = PUBLICATION_FAILURE_MSG_TPL.format(model='course run')
            messages.add_message(request, messages.ERROR, msg)


class CourseInline(admin.TabularInline):
    model = Course
    fields = ('key', 'title', 'draft')
    show_change_link = True

    def has_change_permission(self, request, obj=None):
        return False

    def has_add_permission(self, request, obj=None):
        return False

    def has_delete_permission(self, request, obj=None):
        return False


@admin.register(CourseLocationRestriction)
class CourseLocationRestrictionAdmin(admin.ModelAdmin):
    list_display = ('id', 'restriction_type')
    fields = ('restriction_type', 'countries', 'states', 'created', 'modified')
    readonly_fields = ('created', 'modified')
    inlines = (CourseInline,)


@admin.register(ProgramLocationRestriction)
class ProgramLocationRestrictionAdmin(admin.ModelAdmin):
    list_display = ('program', 'restriction_type',)
    fields = ('program', 'restriction_type', 'countries', 'states', 'created', 'modified')
    readonly_fields = ('created', 'modified')
    raw_id_fields = ('program',)
    search_fields = ('program__name', 'program__marketing_slug')


@admin.register(Program)
class ProgramAdmin(admin.ModelAdmin):
    form = ProgramAdminForm
    list_display = ('id', 'uuid', 'title', 'type', 'partner', 'status', 'hidden')
    list_filter = ('partner', 'type', 'status', ProgramEligibilityFilter, 'hidden')
    ordering = ('uuid', 'title', 'status')
    readonly_fields = (
        'uuid', 'custom_course_runs_display', 'excluded_course_runs', 'enrollment_count', 'recent_enrollment_count',
        'enterprise_subscription_inclusion'
    )
    raw_id_fields = ('video',)
    search_fields = ('uuid', 'title', 'marketing_slug')
    exclude = ('card_image_url',)

    # ordering the field display on admin page.
    fields = (
        'uuid', 'title', 'subtitle', 'marketing_hook', 'status', 'type', 'partner', 'banner_image', 'banner_image_url',
        'card_image', 'marketing_slug', 'overview', 'credit_redemption_overview', 'video', 'total_hours_of_effort',
        'weeks_to_complete', 'min_hours_effort_per_week', 'max_hours_effort_per_week', 'courses',
        'order_courses_by_start_date', 'custom_course_runs_display', 'excluded_course_runs', 'authoring_organizations',
        'credit_backing_organizations', 'one_click_purchase_enabled', 'hidden', 'corporate_endorsements', 'faq',
        'individual_endorsements', 'job_outlook_items', 'expected_learning_items', 'instructor_ordering',
        'enrollment_count', 'recent_enrollment_count', 'credit_value', 'organization_short_code_override',
        'organization_logo_override', 'primary_subject_override', 'level_type_override', 'language_override',
<<<<<<< HEAD
        'value_per_click_usa', 'value_per_click_international'
=======
        'enterprise_subscription_inclusion',
>>>>>>> fb630966
    )

    save_error = False

    def custom_course_runs_display(self, obj):
        return mark_safe('<br>'.join([str(run) for run in obj.course_runs]))

    custom_course_runs_display.short_description = _('Included course runs')

    def _redirect_course_run_update_page(self, obj):
        """ Returns a response redirect to a page where the user can update the
        course runs for the program being edited.

        Returns:
            HttpResponseRedirect
        """
        return HttpResponseRedirect(reverse('admin_metadata:update_course_runs', kwargs={'pk': obj.pk}))

    def response_add(self, request, obj, post_url_continue=None):
        if self.save_error:
            return self.response_post_save_add(request, obj)
        else:
            return self._redirect_course_run_update_page(obj)

    def response_change(self, request, obj):
        if self.save_error:
            return self.response_post_save_change(request, obj)
        else:
            if any(status in request.POST for status in ['_continue', '_save']):
                return self._redirect_course_run_update_page(obj)
            else:
                return HttpResponseRedirect(reverse('admin:course_metadata_program_add'))

    def save_model(self, request, obj, form, change):
        try:
            super().save_model(request, obj, form, change)
        except (MarketingSitePublisherException, MarketingSiteAPIClientException):
            self.save_error = True

            logger.exception('An error occurred while publishing program [%s] to the marketing site.', obj.uuid)

            msg = PUBLICATION_FAILURE_MSG_TPL.format(model='program')
            messages.add_message(request, messages.ERROR, msg)

    class Media:
        js = (
            'bower_components/jquery-ui/ui/minified/jquery-ui.min.js',
            'bower_components/jquery/dist/jquery.min.js',
            'js/sortable_select.js'
        )


@admin.register(Pathway)
class PathwayAdmin(admin.ModelAdmin):
    form = PathwayAdminForm
    readonly_fields = ('uuid',)
    list_display = ('name', 'uuid', 'org_name', 'partner', 'email', 'destination_url', 'pathway_type', 'get_programs',)
    search_fields = ('uuid', 'name', 'email', 'destination_url', 'pathway_type', 'programs__title')

    @admin.display(description='Programs')
    def get_programs(self, obj):
        return [*obj.programs.all()]


@admin.register(ProgramType)
class ProgramTypeAdmin(TranslatableAdmin):
    fields = ('name_t', 'applicable_seat_types', 'logo_image', 'slug', 'coaching_supported',)
    list_display = ('name_t', 'slug')


@admin.register(Seat)
class SeatAdmin(admin.ModelAdmin):
    list_display = ('course_run', 'type', 'draft', 'upgrade_deadline_override',)
    raw_id_fields = ('draft_version',)
    readonly_fields = ('_upgrade_deadline',)


@admin.register(SeatType)
class SeatTypeAdmin(admin.ModelAdmin):
    list_display = ('name', 'slug',)
    readonly_fields = ('slug',)


@admin.register(Endorsement)
class EndorsementAdmin(admin.ModelAdmin):
    list_display = ('endorser',)


@admin.register(CorporateEndorsement)
class CorporateEndorsementAdmin(admin.ModelAdmin):
    list_display = ('corporation_name',)


@admin.register(FAQ)
class FAQAdmin(admin.ModelAdmin):
    list_display = ('question',)


@admin.register(Ranking)
class RankingAdmin(admin.ModelAdmin):
    list_display = ('rank', 'description', 'source')


@admin.register(AdditionalPromoArea)
class AdditionalPromoAreaAdmin(admin.ModelAdmin):
    list_display = ('title', 'description', 'courses')
    search_fields = ('description',)

    def courses(self, obj):
        return ', '.join([
            course.key for course in obj.extra_description.all()
        ])


@admin.register(Fact)
class FactAdmin(admin.ModelAdmin):
    list_display = ('heading', 'blurb', 'courses')
    search_fields = ('heading', 'blurb',)

    def courses(self, obj):

        def _get_course_keys(additional_metadata_object):
            return ', '.join([course.key for course in additional_metadata_object.related_courses.all()])

        return ', '.join([
            _get_course_keys(metadata) for metadata in obj.related_course_additional_metadata.all()
        ])


@admin.register(CertificateInfo)
class CertificateInfoAdmin(admin.ModelAdmin):
    list_display = ('heading', 'blurb', 'courses')
    search_fields = ('heading', 'blurb',)

    def courses(self, obj):

        def _get_course_keys(additional_metadata_object):
            return ', '.join([course.key for course in additional_metadata_object.related_courses.all()])

        return ', '.join([
            _get_course_keys(metadata) for metadata in obj.related_course_additional_metadata.all()
        ])


@admin.register(AdditionalMetadata)
class AdditionalMetadataAdmin(admin.ModelAdmin):
    list_display = (
        'id', 'external_identifier', 'external_url', 'lead_capture_form_url',
        'courses', 'facts_list', 'certificate_info', 'organic_url'
    )
    search_fields = ('external_identifier', 'external_url')

    def courses(self, obj):
        return ', '.join([
            course.key for course in obj.related_courses.all()
        ])

    def facts_list(self, obj):
        return ', '.join([
            fact.heading for fact in obj.facts.all()
        ])


class OrganizationUserRoleInline(admin.TabularInline):
    # course-meta-data models are importing in publisher app. So just for safe side
    # to avoid any circular issue importing the publisher model here.
    # pylint: disable=import-outside-toplevel
    from course_discovery.apps.publisher.models import OrganizationUserRole
    model = OrganizationUserRole
    extra = 3
    raw_id_fields = ('user',)


@admin.register(Organization)
class OrganizationAdmin(admin.ModelAdmin):
    list_display = ('uuid', 'key', 'name',)
    inlines = [OrganizationUserRoleInline, ]
    list_filter = ('partner',)
    search_fields = ('uuid', 'name', 'key',)

    def get_readonly_fields(self, request, obj=None):
        """
        Ensure that 'key' cannot be edited after creation.
        """
        if obj:
            flag_name = f'{obj._meta.app_label}.{obj.__class__.__name__}.make_uuid_editable'
            flag = get_waffle_flag_model().get(flag_name)
            if flag.is_active(request):
                return ['key', ]
            return ['uuid', 'key', ]
        else:
            return ['uuid', ]


@admin.register(Subject)
class SubjectAdmin(TranslatableAdmin):
    list_display = ('uuid', 'name', 'slug',)
    list_filter = ('partner',)
    readonly_fields = ('uuid',)
    search_fields = ('uuid', 'name', 'slug',)


@admin.register(Topic)
class TopicAdmin(TranslatableAdmin):
    list_display = ('uuid', 'name', 'slug',)
    list_filter = ('partner',)
    readonly_fields = ('uuid',)
    search_fields = ('uuid', 'name', 'slug',)


@admin.register(Person)
class PersonAdmin(admin.ModelAdmin):
    inlines = (PositionInline, PersonSocialNetworkInline, PersonAreaOfExpertiseInline)
    list_display = ('uuid', 'salutation', 'family_name', 'given_name', 'bio_language', 'slug',)
    list_filter = ('partner', 'bio_language')
    ordering = ('salutation', 'family_name', 'given_name', 'uuid',)
    readonly_fields = ('uuid',)
    search_fields = ('uuid', 'salutation', 'family_name', 'given_name', 'slug',)


@admin.register(Position)
class PositionAdmin(admin.ModelAdmin):
    list_display = ('person', 'organization', 'organization_override',)
    search_fields = ('person__given_name',)

    def has_delete_permission(self, request, obj=None):
        """Don't allow deletes"""
        return False

    def get_actions(self, request):
        actions = super().get_actions(request)
        actions.pop('delete_selected', None)
        return actions


@admin.register(Video)
class VideoAdmin(admin.ModelAdmin):
    list_display = ('src', 'description',)
    search_fields = ('src', 'description',)
    exclude = ('image',)


@admin.register(Prerequisite)
class PrerequisiteAdmin(admin.ModelAdmin):
    list_display = ('name',)
    ordering = ('name',)
    search_fields = ('name',)


@admin.register(LevelType)
class LevelTypeAdmin(SortableAdminMixin, TranslatableAdmin):
    list_display = ('name_t', 'sort_value')
    search_fields = ('name_t',)
    fields = ('name_t',)


class CurriculumProgramMembershipInline(admin.TabularInline):
    model = CurriculumProgramMembership
    fields = ('program', 'is_active')
    autocomplete_fields = ['program']
    extra = 0


class CurriculumCourseMembershipInline(admin.StackedInline):
    form = CurriculumCourseMembershipForm
    model = CurriculumCourseMembership
    readonly_fields = ("custom_course_runs_display", "course_run_exclusions", "get_edit_link",)

    def custom_course_runs_display(self, obj):
        return mark_safe('<br>'.join([str(run) for run in obj.course_runs]))

    custom_course_runs_display.short_description = _('Included course runs')

    def get_edit_link(self, obj=None):
        if obj and obj.pk:
            edit_url = reverse(f'admin:{obj._meta.app_label}_{obj._meta.model_name}_change', args=[obj.pk])
            return format_html(
                """<a href="{url}">{text}</a>""",
                url=edit_url,
                text=_("Edit course run exclusions"),
            )
        return _("(save and continue editing to create a link)")

    get_edit_link.short_description = _("Edit link")

    extra = 0


class CurriculumCourseRunExclusionInline(admin.TabularInline):
    model = CurriculumCourseRunExclusion
    autocomplete_fields = ['course_run']
    extra = 0


@admin.register(CurriculumProgramMembership)
class CurriculumProgramMembershipAdmin(admin.ModelAdmin):
    list_display = ('curriculum', 'program')


@admin.register(CurriculumCourseMembership)
class CurriculumCourseMembershipAdmin(admin.ModelAdmin):
    form = CurriculumCourseMembershipForm
    list_display = ('curriculum', 'course')
    inlines = (CurriculumCourseRunExclusionInline,)


@admin.register(CurriculumCourseRunExclusion)
class CurriculumCourseRunExclusionAdmin(admin.ModelAdmin):
    list_display = ("course_membership", "course_run")


@admin.register(Curriculum)
class CurriculumAdmin(admin.ModelAdmin):
    list_display = ('uuid', 'program', 'name', 'is_active')
    inlines = (CurriculumProgramMembershipInline, CurriculumCourseMembershipInline)

    def save_model(self, request, obj, form, change):
        try:
            super().save_model(request, obj, form, change)
        except IntegrityError:
            logger.exception('A database integrity error occurred while saving curriculum [%s].', obj.uuid)


class CurriculumAdminInline(admin.StackedInline):
    model = Curriculum
    extra = 1


class IconTextPairingInline(admin.StackedInline):
    model = IconTextPairing
    extra = 3
    verbose_name = "Quick Fact"
    verbose_name_plural = "Quick Facts"


@admin.register(DegreeDeadline)
class DegreeDeadlineAdmin(admin.ModelAdmin):
    list_display = ('degree', 'semester', 'name', 'date', 'time')


@admin.register(DegreeCost)
class DegreeCostAdmin(admin.ModelAdmin):
    list_display = ('degree', 'description', 'amount')


class DegreeDeadlineInlineAdmin(admin.StackedInline):
    model = DegreeDeadline
    extra = 1


class DegreeCostInlineAdmin(admin.StackedInline):
    model = DegreeCost
    extra = 1


class DegreeAdditionalMetadataInlineAdmin(admin.StackedInline):
    model = DegreeAdditionalMetadata


@admin.register(DegreeAdditionalMetadata)
class DegreeAdditionalMetadataAdmin(admin.ModelAdmin):
    list_display = ('degree', 'external_url', 'external_identifier', 'organic_url')


@admin.register(Specialization)
class SpecializationAdmin(admin.ModelAdmin):
    list_display = ('value', )


def change_degree_status(modeladmin, request, queryset, status):
    """
    Changes the status of a degree.
    """
    count = queryset.count()
    if count:
        for obj in queryset:
            obj.status = status
            obj.save()

        modeladmin.message_user(request, _("Successfully %(status)s %(count)d %(items)s.") % {
            "status": "published" if status == ProgramStatus.Active else "unpublished",
            "count": count,
            "items": model_ngettext(modeladmin.opts, count),
        }, messages.SUCCESS)


@admin.action(permissions=['change'], description='Publish selected Degrees')
def publish_degrees(modeladmin, request, queryset):
    """
    Django admin action to bulk publish degrees.
    """
    change_degree_status(modeladmin, request, queryset, ProgramStatus.Active)


@admin.action(permissions=['change'], description='Unpublish selected Degrees')
def unpublish_degrees(modeladmin, request, queryset):
    """
    Django admin action to bulk unpublish degrees.
    """
    change_degree_status(modeladmin, request, queryset, ProgramStatus.Unpublished)


@admin.register(Degree)
class DegreeAdmin(admin.ModelAdmin):
    """
    This is an inheritance model from Program

    """
    list_display = ('uuid', 'title', 'marketing_slug', 'status', 'hidden')
    ordering = ('title', 'status')
    readonly_fields = ('uuid', )
    list_filter = ('partner', 'status',)
    search_fields = ('uuid', 'title', 'marketing_slug',)
    inlines = (
        CurriculumAdminInline,
        DegreeDeadlineInlineAdmin,
        DegreeCostInlineAdmin,
        IconTextPairingInline,
        DegreeAdditionalMetadataInlineAdmin,
    )
    # ordering the field display on admin page.
    fields = (
        'type', 'uuid', 'status', 'hidden', 'partner', 'authoring_organizations', 'marketing_slug', 'card_image_url',
        'search_card_ranking', 'search_card_cost', 'search_card_courses', 'overall_ranking', 'campus_image', 'title',
        'subtitle', 'title_background_image', 'banner_border_color', 'apply_url', 'overview', 'rankings',
        'application_requirements', 'prerequisite_coursework', 'lead_capture_image', 'lead_capture_list_name',
        'hubspot_lead_capture_form_id', 'micromasters_long_title', 'micromasters_long_description', 'micromasters_url',
        'micromasters_background_image', 'micromasters_org_name_override', 'faq', 'costs_fine_print',
        'deadlines_fine_print', 'specializations'
    )
    actions = [publish_degrees, unpublish_degrees]


@admin.register(SearchDefaultResultsConfiguration)
class SearchDefaultResultsConfigurationAdmin(admin.ModelAdmin):
    form = SearchDefaultResultsConfigurationForm
    list_display = ('index_name',)

    class Media:
        js = (
            'bower_components/jquery-ui/ui/minified/jquery-ui.min.js',
            'bower_components/jquery/dist/jquery.min.js',
            'js/sortable_select.js'
        )


@admin.register(ExpectedLearningItem)
class ExpectedLearningItemAdmin(admin.ModelAdmin):
    search_fields = ('value',)


@admin.register(JobOutlookItem)
class JobOutlookItemAdmin(admin.ModelAdmin):
    search_fields = ('value',)


# Register remaining models using basic ModelAdmin classes
for model in (Image, SyllabusItem, PersonSocialNetwork, DataLoaderConfig,
              DeletePersonDupsConfig, DrupalPublishUuidConfig, MigrateCommentsToSalesforce,
              MigratePublisherToCourseMetadataConfig, ProfileImageDownloadConfig, PersonAreaOfExpertise,
              TagCourseUuidsConfig, BackpopulateCourseTypeConfig, RemoveRedirectsConfig, BulkModifyProgramHookConfig,
              BackfillCourseRunSlugsConfig, BulkUpdateImagesConfig):
    admin.site.register(model)


@admin.register(Collaborator)
class CollaboratorAdmin(admin.ModelAdmin):
    list_display = ('uuid', 'name', 'image')
    readonly_fields = ('uuid', )
    search_fields = ('uuid', 'name')


@admin.register(CourseUrlSlug)
class CourseUrlSlugAdmin(admin.ModelAdmin):
    list_display = ('course', 'url_slug', 'is_active')
    search_fields = ('url_slug', 'course__title', 'course__key',)


@admin.register(CSVDataLoaderConfiguration)
class CSVDataLoaderConfigurationAdmin(admin.ModelAdmin):
    """
    Admin for CSVDataLoaderConfiguration model.
    """
    list_display = ('id', 'enabled', 'changed_by', 'change_date')


@admin.register(DegreeDataLoaderConfiguration)
class DegreeDataLoaderConfigurationAdmin(admin.ModelAdmin):
    """
    Admin for DegreeDataLoaderConfiguration model.
    """
    list_display = ('id', 'enabled', 'changed_by', 'change_date')<|MERGE_RESOLUTION|>--- conflicted
+++ resolved
@@ -341,11 +341,7 @@
         'individual_endorsements', 'job_outlook_items', 'expected_learning_items', 'instructor_ordering',
         'enrollment_count', 'recent_enrollment_count', 'credit_value', 'organization_short_code_override',
         'organization_logo_override', 'primary_subject_override', 'level_type_override', 'language_override',
-<<<<<<< HEAD
-        'value_per_click_usa', 'value_per_click_international'
-=======
-        'enterprise_subscription_inclusion',
->>>>>>> fb630966
+        'value_per_click_usa', 'value_per_click_international', 'enterprise_subscription_inclusion',
     )
 
     save_error = False
