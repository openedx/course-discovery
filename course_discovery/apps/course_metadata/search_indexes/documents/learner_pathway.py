--- conflicted
+++ resolved
@@ -43,15 +43,9 @@
     def prepare_aggregation_key(self, obj):
         return 'learnerpathway:{}'.format(obj.uuid)
 
-<<<<<<< HEAD
     def prepare_aggregation_uuid(self, obj):
         return 'learnerpathway:{}'.format(obj.uuid)
 
-    def prepare_partner(self, obj):
-        return obj.partner.short_code if obj.partner else ''
-
-=======
->>>>>>> 2eb67173
     def prepare_published(self, obj):
         return obj.status == PathwayStatus.Active
 
