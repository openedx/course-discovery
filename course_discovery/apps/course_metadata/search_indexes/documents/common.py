import json
from fnmatch import fnmatch

import waffle  # lint-amnesty, pylint: disable=invalid-django-waffle-import
from django.core.exceptions import ObjectDoesNotExist
from django.db import models
from django.template import loader
from django.template.exceptions import TemplateDoesNotExist
from django_elasticsearch_dsl import Document as OriginDocument
from django_elasticsearch_dsl import fields

from course_discovery.apps.edx_elasticsearch_dsl_extensions.search import Search

from .analyzers import case_insensitive_keyword, edge_ngram_completion, html_strip, synonym_text


def filter_visible_runs(course_runs):
    """
    Filter course runs objects so only objects of type `is_marketable` are displayed
    """
    if waffle.switch_is_active('elasticsearch-course-draft-filter-visible-runs-check'):
        return course_runs.exclude(type__is_marketable=False).filter(draft=models.Value(0))
    return course_runs.exclude(type__is_marketable=False)


class OrganizationsMixin:
    """
    OrganizationsMixin to be able prepare a set specific fields for es index.
    """

    def format_organization(self, organization):
        return '{key}: {name}'.format(key=organization.key, name=organization.name)

    def format_organization_body(self, organization):
        # NOTE: Deferred to prevent a circular import:
        # course_discovery.apps.api.serializers -> course_discovery.apps.course_metadata.search_indexes
        # pylint: disable=import-outside-toplevel
        from course_discovery.apps.api.serializers import OrganizationSerializer

        return json.dumps(OrganizationSerializer(organization).data)

    def _prepare_organizations(self, organizations):
        return [self.format_organization(organization) for organization in organizations]

    def prepare_authoring_organization_bodies(self, obj):
        return [self.format_organization_body(organization) for organization in obj.authoring_organizations.all()]

    def prepare_authoring_organizations(self, obj):
        return self._prepare_organizations(obj.authoring_organizations.all())

    def prepare_authoring_organizations_autocomplete(self, obj):
        return self.prepare_authoring_organizations(obj)


class Document(OriginDocument):
    """
    Extended Document class.

    Implements:
        - addition of accelerators(boosting) as `funtion_scopes`
        query for each search request to Elasticsearch.

        https://www.elastic.co/guide/en/elasticsearch/reference/current/query-dsl-function-score-query.html,

        - default search pagination.
    """

    @classmethod
    def search(cls, using=None, index=None):
        """
        Constructor of elasticsearch dls `Search` class.

        Creates custom `Search` class instance that will search
        over this `Document`.
        Custom `Search` is child class of main elasticsearch dls original `Search`.
        """
        return Search(
            using=cls._get_using(using),
            index=cls._default_index(index),
            doc_type=[cls]
        )


class DocumentMeta(Document.__class__):
    """
    Meta class, which extends the capabilities of Document metaclass.

    Dynamically adds shared attributes to indexes where there are no such attributes.
    This is necessary for an aggregated search, i.e. search in all indices at the same time,
    since the sort must go through the field that all indices have.
    Otherwise, Elasticsearch will return an exception with error code 400.
    """

    def __new__(mcs, name, parents, attrs):
        def prepare_start(self, obj):  # pylint: disable=unused-argument
            return None

        if not name.startswith('Base') and 'start' not in attrs:
            attrs['start'] = fields.DateField()
            attrs[prepare_start.__name__] = prepare_start

        return super().__new__(mcs, name, parents, attrs)


class BaseDocument(Document, metaclass=DocumentMeta):
    """
    Base document index.

    Contains common fields for all indexes.
    It implements some features that were in the django-haystack library,
    and the absence of which in django-elasticsearch-dsl breaks the existing business logic.
    """

    def __init__(self, *args, **kwargs):
        super().__init__(*args, **kwargs)
        self._object = None

    aggregation_key = fields.KeywordField()
<<<<<<< HEAD
    aggregation_uuid = fields.KeywordField()
=======
    partner = fields.TextField(
        analyzer=html_strip,
        fields={'raw': fields.KeywordField(), 'lower': fields.TextField(analyzer=case_insensitive_keyword)}
    )
>>>>>>> 2eb67173
    content_type = fields.KeywordField()
    id = fields.KeywordField()
    organizations = fields.TextField(analyzer=html_strip, multi=True, fields={'raw': fields.KeywordField(multi=True)})
    pk = fields.IntegerField()
    text = fields.TextField(analyzer=synonym_text)
    uuid = fields.KeywordField()

    def get_queryset(self):
        return self.django.model.objects.all()

    @classmethod
    def _matches(cls, hit):
        # pylint: disable=protected-access
        if cls._index._name is None:
            return True
        return fnmatch(hit.get('_index', ''), '{}*'.format(cls._index._name))

    def _get_object(self):
        if self._object is None:
            try:
                self._object = self.get_queryset().get(pk=self.pk)
            except ObjectDoesNotExist:
                self._object = None

        return self._object

    def _set_object(self, obj):
        self._object = obj

    def _prepare_language(self, language):
        if language:
            return language.get_search_facet_display()
        return None

    def _prepare_is_active(self, obj):
        """
        Returns True if the object is `is_marketable` and `is_enrollable` and active.
        - is_marketable`, `is_enrollable`: properties of the CourseRun Model
        - `has_ended()`: methods of the CourseRun Model to check if the course end date has passed.
        """
        return obj.is_marketable and obj.is_enrollable and not obj.has_ended()

    object = property(_get_object, _set_object)

    def prepare_authoring_organization_uuids(self, obj):
        return [str(organization.uuid) for organization in obj.authoring_organizations.all()]

    def prepare_partner(self, obj):
        return obj.partner.short_code if obj.partner else ''

    def prepare_content_type(self, obj):  # pylint: disable=unused-argument
        return self.Django.model.__name__.lower()

    def prepare_id(self, obj):
        return '{0}.{1}.{2}'.format(obj._meta.app_label, obj._meta.model_name, obj.pk)

    def prepare_text(self, obj):
        """
        Flattens an object for indexing.

        This loads a template
        (``search/indexes/{app_label}/{model_name}.txt``) and
        returns the result of rendering that template. ``object`` will be in
        its context.
        """
        template_names = ['search/indexes/%s/%s_text.txt' % (obj._meta.app_label, obj._meta.model_name)]
        try:
            t = loader.select_template(template_names)
        except TemplateDoesNotExist:
            return ''
        return t.render({'object': obj})


class BaseCourseDocument(OrganizationsMixin, BaseDocument):
    """
    Base course document index.

    Contains common fields and logic for Course and CourseRun indexes.
    """
    authoring_organizations = fields.TextField(
        multi=True,
        fields={
            'suggest': fields.CompletionField(),
            'edge_ngram_completion': fields.TextField(analyzer=edge_ngram_completion),
            'raw': fields.KeywordField(),
            'lower': fields.TextField(analyzer=case_insensitive_keyword)
        },
    )
    authoring_organization_bodies = fields.TextField(multi=True)
    key = fields.TextField(
        fields={'raw': fields.KeywordField()}
    )
    title = fields.TextField(
        analyzer=synonym_text,
        fields={
            'suggest': fields.CompletionField(),
            'edge_ngram_completion': fields.TextField(analyzer=edge_ngram_completion),
        },
    )
    first_enrollable_paid_seat_price = fields.IntegerField()
    full_description = fields.TextField(analyzer=html_strip)
    image_url = fields.TextField()
    logo_image_urls = fields.TextField(multi=True)
    level_type = fields.TextField(
        fields={'raw': fields.KeywordField(), 'lower': fields.TextField(analyzer=case_insensitive_keyword)}
    )
    outcome = fields.TextField()
    org = fields.TextField(
        analyzer=html_strip,
        fields={'raw': fields.KeywordField(), 'lower': fields.TextField(analyzer=case_insensitive_keyword)}
    )
    subject_uuids = fields.KeywordField(multi=True)
    short_description = fields.TextField(analyzer=html_strip)
    seat_types = fields.KeywordField(multi=True)
    subjects = fields.TextField(analyzer=html_strip, fields={'raw': fields.KeywordField(multi=True)}, multi=True)
    sponsoring_organizations = fields.TextField(multi=True)

    def prepare_first_enrollable_paid_seat_price(self, obj):
        return obj.first_enrollable_paid_seat_price

    def prepare_level_type(self, obj):
        return obj.level_type.name if obj.level_type else None

    def prepare_logo_image_urls(self, obj):
        orgs = obj.authoring_organizations.all()
        return [org.logo_image.url for org in orgs if org.logo_image]

    def prepare_organizations(self, obj):
        return list(set(self.prepare_authoring_organizations(obj) + self.prepare_sponsoring_organizations(obj)))

    def prepare_subjects(self, obj):
        return [subject.name for subject in obj.subjects.all()]

    def prepare_subject_uuids(self, obj):
        return [str(subject.uuid) for subject in obj.subjects.all()]

    def prepare_sponsoring_organizations(self, obj):
        return self._prepare_organizations(obj.sponsoring_organizations.all())<|MERGE_RESOLUTION|>--- conflicted
+++ resolved
@@ -116,14 +116,11 @@
         self._object = None
 
     aggregation_key = fields.KeywordField()
-<<<<<<< HEAD
     aggregation_uuid = fields.KeywordField()
-=======
     partner = fields.TextField(
         analyzer=html_strip,
         fields={'raw': fields.KeywordField(), 'lower': fields.TextField(analyzer=case_insensitive_keyword)}
     )
->>>>>>> 2eb67173
     content_type = fields.KeywordField()
     id = fields.KeywordField()
     organizations = fields.TextField(analyzer=html_strip, multi=True, fields={'raw': fields.KeywordField(multi=True)})
