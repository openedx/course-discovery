--- conflicted
+++ resolved
@@ -1743,7 +1743,6 @@
         assert verified_seat.upgrade_deadline_override is not None
         assert verified_seat.upgrade_deadline == new_deadline_override
 
-<<<<<<< HEAD
     def test_seat_types_includes_credit_when_credit_seat_present(self):
         """CourseRun.seat_types should include 'credit' if a credit seat exists."""
         credit_type = factories.SeatTypeFactory.credit()
@@ -1787,15 +1786,47 @@
         with pytest.raises(ValidationError):
             seat.full_clean()
 
+    @pytest.mark.django_db
+    def test_credit_seat_without_provider_allowed(self):
+        """Credit seats without credit_provider should save successfully."""
+        credit_type = factories.SeatTypeFactory.credit()
+        course_run = factories.CourseRunFactory()
+        seat = factories.SeatFactory.create(
+            course_run=course_run,
+            type=credit_type,
+            credit_provider=None,
+            credit_hours=None,
+        )
+        seat.full_clean()
+        seat.save()
+        assert seat.credit_provider is None
+        assert seat.credit_hours is None
+
+    @pytest.mark.django_db
+    def test_update_or_create_seat_helper_creates_credit_seat_with_metadata(self):
+        """Verify CourseRun.update_or_create_seat_helper stores credit_provider and credit_hours."""
+        credit_type = factories.SeatTypeFactory.credit()
+        course_run = factories.CourseRunFactory()
+        seat = course_run.update_or_create_seat_helper(
+            seat_type=credit_type,
+            prices={'credit': 300},
+            upgrade_deadline_override=None,
+            credit_provider='asu',
+            credit_hours=4,
+        )
+        assert seat.credit_provider == 'asu'
+        assert seat.credit_hours == 4
+        assert seat.type.slug == Seat.CREDIT
+
     def test_upgrade_deadline_property_prefers_override(self):
         """upgrade_deadline should return override if present, else fallback to _upgrade_deadline."""
         seat = factories.SeatFactory(upgrade_deadline_override=None)
         # Initially falls back to _upgrade_deadline
-        assert seat.upgrade_deadline == seat._upgrade_deadline
+        assert seat.upgrade_deadline == seat._upgrade_deadline  # pylint: disable=protected-access
         # Override takes precedence
-        seat.upgrade_deadline_override = seat._upgrade_deadline.replace(year=seat._upgrade_deadline.year + 1)
+        seat.upgrade_deadline_override = seat._upgrade_deadline.replace(year=seat._upgrade_deadline.year + 1)  # pylint: disable=protected-access
         assert seat.upgrade_deadline == seat.upgrade_deadline_override
-=======
+
     @patch('course_discovery.apps.course_metadata.models.IS_COURSE_RUN_FOR_DUMMY_SKU_GENERATION')
     @patch('course_discovery.apps.course_metadata.models.generate_sku')
     def test_generate_sku_called_when_waffle_enabled(self, mock_generate_sku, mock_switch):
@@ -1817,7 +1848,6 @@
         prices = {'verified': 500}
         course_run.update_or_create_seat_helper(seat_type, prices, upgrade_deadline_override=None)
         mock_generate_sku.assert_not_called()
->>>>>>> fa03d899
 
 
 class CourseRunTestsThatNeedSetUp(OAuth2Mixin, TestCase):
