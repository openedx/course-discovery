--- conflicted
+++ resolved
@@ -331,11 +331,8 @@
             'field-enrollment_count', 'field-recent_enrollment_count', 'field-credit_value',
             'field-organization_short_code_override', 'field-organization_logo_override',
             'field-primary_subject_override', 'field-level_type_override', 'field-language_override',
-<<<<<<< HEAD
-            'field-value_per_click_usa', 'field-value_per_click_international'
-=======
+            'field-value_per_click_usa', 'field-value_per_click_international',
             'field-enterprise_subscription_inclusion',
->>>>>>> fb630966
         ]
         assert actual == expected
 
