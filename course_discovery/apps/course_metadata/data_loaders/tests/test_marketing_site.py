import json
import math
from urllib.parse import parse_qs, urlparse
from uuid import UUID

import mock
import responses
from django.test import TestCase

from course_discovery.apps.course_metadata.data_loaders.marketing_site import (
    CourseMarketingSiteDataLoader, SchoolMarketingSiteDataLoader, SponsorMarketingSiteDataLoader,
    SubjectMarketingSiteDataLoader
)
from course_discovery.apps.course_metadata.data_loaders.tests import JSON, mock_data
from course_discovery.apps.course_metadata.data_loaders.tests.mixins import DataLoaderTestMixin
from course_discovery.apps.course_metadata.models import Course, Organization, Subject
from course_discovery.apps.course_metadata.tests.factories import CourseFactory, PartnerFactory

LOGGER_PATH = 'course_discovery.apps.course_metadata.data_loaders.marketing_site.logger'
MOCK_DRUPAL_REDIRECT_CSV_FILE = 'course_discovery/apps/course_metadata/data_loaders/tests/mock_redirect_csv.csv'



class AbstractMarketingSiteDataLoaderTestMixin(DataLoaderTestMixin):
    mocked_data = []

    @property
    def api_url(self):
        return self.partner.marketing_site_url_root

    def mock_api_callback(self, url, data):
        """ Paginate the data, one item per page. """

        def request_callback(request):
            count = len(data)

            # Use the querystring to determine which page should be returned. Default to page 1.
            # Note that the values of the dict returned by `parse_qs` are lists, hence the `[1]` default value.
            qs = parse_qs(urlparse(request.path_url).query)
            page = int(qs.get('page', [0])[0])
            page_size = 1

            body = {
                'list': [data[page]],
                'first': '{}?page={}'.format(url, 0),
                'last': '{}?page={}'.format(url, math.ceil(count / page_size) - 1),
            }

            if (page * page_size) < count - 1:
                next_page = page + 1
                next_url = '{}?page={}'.format(url, next_page)
                body['next'] = next_url

            return 200, {}, json.dumps(body)

        return request_callback

    def mock_api(self):
        bodies = self.mocked_data
        url = self.api_url + 'node.json'

        responses.add_callback(
            responses.GET,
            url,
            callback=self.mock_api_callback(url, bodies),
            content_type=JSON
        )

        return bodies

    def mock_login_response(self, failure=False):
        url = self.api_url + 'user'
        landing_url = '{base}admin'.format(base=self.api_url)
        status = 500 if failure else 302
        adding_headers = {}

        if not failure:
            adding_headers['Location'] = landing_url
        responses.add(responses.POST, url, status=status, adding_headers=adding_headers)

        responses.add(
            responses.GET,
            landing_url,
            status=(500 if failure else 200)
        )

        responses.add(
            responses.GET,
            '{root}restws/session/token'.format(root=self.api_url),
            body='test token',
            content_type='text/html',
            status=200
        )

    def mock_api_failure(self):
        url = self.api_url + 'node.json'
        responses.add(responses.GET, url, status=500)

    @responses.activate
    def test_ingest_with_api_failure(self):
        self.mock_login_response()
        self.mock_api_failure()

        with self.assertRaises(Exception):
            self.loader.ingest()

    @responses.activate
    def test_ingest_exception_handling(self):
        """ Verify the data loader properly handles exceptions during processing of the data from the API. """
        self.mock_login_response()
        api_data = self.mock_api()

        with mock.patch.object(self.loader, 'clean_strings', side_effect=Exception):
            with mock.patch(LOGGER_PATH) as mock_logger:
                self.loader.ingest()
                self.assertEqual(mock_logger.exception.call_count, len(api_data))
                calls = [mock.call('Failed to load %s.', datum['url']) for datum in api_data]
                mock_logger.exception.assert_has_calls(calls)

    @responses.activate
    def test_api_client_login_failure(self):
        self.mock_login_response(failure=True)
        with self.assertRaises(Exception):
            self.loader.api_client  # pylint: disable=pointless-statement

    def test_constructor_without_credentials(self):
        """ Verify the constructor raises an exception if the Partner has no marketing site credentials set. """
        self.partner.marketing_site_api_username = None
        with self.assertRaises(Exception):
            self.loader_class(self.partner, self.api_url)  # pylint: disable=not-callable


class SubjectMarketingSiteDataLoaderTests(AbstractMarketingSiteDataLoaderTestMixin, TestCase):
    loader_class = SubjectMarketingSiteDataLoader
    mocked_data = mock_data.MARKETING_SITE_API_SUBJECT_BODIES

    def assert_subject_loaded(self, data):
        slug = data['field_subject_url_slug']
        subject = Subject.objects.get(slug=slug, partner=self.partner)
        expected_values = {
            'uuid': UUID(data['uuid']),
            'name': data['title'],
            'description': self.loader.clean_html(data['body']['value']),
            'subtitle': self.loader.clean_html(data['field_subject_subtitle']['value']),
            'card_image_url': data['field_subject_card_image']['url'],
            'banner_image_url': data['field_xseries_banner_image']['url'],
        }

        for field, value in expected_values.items():
            self.assertEqual(getattr(subject, field), value)

    @responses.activate
    def test_ingest_create(self):
        self.mock_login_response()
        api_data = self.mock_api()

        self.loader.ingest()

        for datum in api_data:
            self.assert_subject_loaded(datum)

    @responses.activate
    def test_ingest_update(self):
        self.mock_login_response()
        api_data = self.mock_api()
        for data in api_data:
            subject_data = {
                'uuid': UUID(data['uuid']),
                'name': data['title'],
                'description': self.loader.clean_html(data['body']['value']),
                'subtitle': self.loader.clean_html(data['field_subject_subtitle']['value']),
                'card_image_url': data['field_subject_card_image']['url'],
                'banner_image_url': data['field_xseries_banner_image']['url'],
            }
            slug = data['field_subject_url_slug']

            Subject.objects.create(slug=slug, partner=self.partner, **subject_data)

        self.loader.ingest()

        for datum in api_data:
            self.assert_subject_loaded(datum)


class SchoolMarketingSiteDataLoaderTests(AbstractMarketingSiteDataLoaderTestMixin, TestCase):
    loader_class = SchoolMarketingSiteDataLoader
    mocked_data = mock_data.MARKETING_SITE_API_SCHOOL_BODIES

    def assert_school_loaded(self, data):
        school = Organization.objects.get(uuid=UUID(data['uuid']), partner=self.partner)
        expected_values = {
            'key': data['title'],
            'name': data['field_school_name'],
            'description': self.loader.clean_html(data['field_school_description']['value']),
            'logo_image_url': data['field_school_image_logo']['url'],
            'banner_image_url': data['field_school_image_banner']['url'],
            'marketing_url_path': 'school/' + data['field_school_url_slug'],
        }

        for field, value in expected_values.items():
            self.assertEqual(getattr(school, field), value)

        self.assertEqual(sorted(school.tags.names()), ['charter', 'displayed_on_schools_and_partners_page', 'founder'])

    @responses.activate
    def test_ingest(self):
        self.mock_login_response()
        schools = self.mock_api()

        self.loader.ingest()

        for school in schools:
            self.assert_school_loaded(school)

        # If the key of an organization changes, the data loader should continue updating the
        # organization by matching on the UUID.
        school = Organization.objects.get(key='MITx', partner=self.partner)
        # NOTE (CCB): As an MIT alum, this makes me feel dirty. IHTFT(est)!
        modified_key = 'MassTechX'
        school.key = modified_key
        school.save()

        count = Organization.objects.count()
        self.loader.ingest()
        school.refresh_from_db()

        assert Organization.objects.count() == count
        assert school.key == modified_key


class SponsorMarketingSiteDataLoaderTests(AbstractMarketingSiteDataLoaderTestMixin, TestCase):
    loader_class = SponsorMarketingSiteDataLoader
    mocked_data = mock_data.MARKETING_SITE_API_SPONSOR_BODIES

    def assert_sponsor_loaded(self, data):
        uuid = data['uuid']
        school = Organization.objects.get(uuid=uuid, partner=self.partner)

        body = (data['body'] or {}).get('value')

        if body:
            body = self.loader.clean_html(body)

        expected_values = {
            'key': data['url'].split('/')[-1],
            'name': data['title'],
            'description': body,
            'logo_image_url': data['field_sponsorer_image']['url'],
        }

        for field, value in expected_values.items():
            self.assertEqual(getattr(school, field), value)

    @responses.activate
    def test_ingest(self):
        self.mock_login_response()
        sponsors = self.mock_api()

        self.loader.ingest()

        for sponsor in sponsors:
            self.assert_sponsor_loaded(sponsor)


class CourseMarketingSiteDataLoaderTests(AbstractMarketingSiteDataLoaderTestMixin, TestCase):
    loader_class = CourseMarketingSiteDataLoader
    mocked_data = mock_data.UNIQUE_MARKETING_SITE_API_COURSE_BODIES


    @mock.patch('course_discovery.apps.course_metadata.data_loaders.marketing_site.DRUPAL_REDIRECT_CSV_FILE',
                MOCK_DRUPAL_REDIRECT_CSV_FILE)
    def setUp(self):
        super().setUp()

    def get_key_from_mocked_data(self, course_dict):
        compound_key = course_dict['field_course_id'].split('/')
        return '{org}+{course}'.format(org=compound_key[0], course=compound_key[1])

    def setup_courses(self):
        # In our current world, we do not create courses from
        # marketing site data, but we need them for creating redirects.
        partner = PartnerFactory()
        for course in self.mocked_data:
            CourseFactory(key=self.get_key_from_mocked_data(course), partner=partner)

    @responses.activate
    def test_ingest(self):
        self.mock_login_response()
        self.setup_courses()
        self.mock_api()

        original_active_slugs_by_course_key = {}
        for test_course in Course.everything.all():
            original_active_slugs_by_course_key[test_course.key] = test_course.active_url_slug

        self.loader.ingest()


        test_course_1 = Course.everything.get(key='HarvardX+CS50x')
        test_course_2 = Course.everything.get(key='HarvardX+PH207x')
        test_course_3 = Course.everything.get(key='HarvardX+CB22x')

        active_url_slug_1 = test_course_1.active_url_slug
        active_url_slug_2 = test_course_2.active_url_slug
        active_url_slug_3 = test_course_3.active_url_slug

        # active slugs should not be affected
        self.assertEqual(active_url_slug_1, original_active_slugs_by_course_key[test_course_1.key])
        self.assertEqual(active_url_slug_2, original_active_slugs_by_course_key[test_course_2.key])
        self.assertEqual(active_url_slug_3, original_active_slugs_by_course_key[test_course_3.key])

        test_course_1_url_history = test_course_1.url_slug_history.all().values('url_slug')
        test_course_2_url_history = test_course_2.url_slug_history.all().values('url_slug')
        test_course_3_url_history = test_course_3.url_slug_history.all().values('url_slug')

        self.assertTrue({'url_slug':'introduction-computer-science'} in test_course_1_url_history)
        self.assertTrue({'url_slug':active_url_slug_1} in test_course_1_url_history)
        self.assertEqual(test_course_1_url_history.count(), 2)

        self.assertTrue({'url_slug':'health-numbers'} in test_course_2_url_history)
        self.assertTrue({'url_slug':active_url_slug_2} in test_course_2_url_history)
        self.assertEqual(test_course_2_url_history.count(), 2)

        self.assertTrue({'url_slug':'the-ancient-greek-hero-1'} in test_course_3_url_history)
        self.assertTrue({'url_slug':'the-ancient-greek-hero-2'} in test_course_3_url_history)
        self.assertTrue({'url_slug':active_url_slug_3} in test_course_3_url_history)
<<<<<<< HEAD
        self.assertEqual(test_course_3_url_history.count(), 3)
        assertFalse(True)
=======
        self.assertEqual(test_course_3_url_history.count(), 3)
>>>>>>> 86008c12
<|MERGE_RESOLUTION|>--- conflicted
+++ resolved
@@ -324,9 +324,4 @@
         self.assertTrue({'url_slug':'the-ancient-greek-hero-1'} in test_course_3_url_history)
         self.assertTrue({'url_slug':'the-ancient-greek-hero-2'} in test_course_3_url_history)
         self.assertTrue({'url_slug':active_url_slug_3} in test_course_3_url_history)
-<<<<<<< HEAD
-        self.assertEqual(test_course_3_url_history.count(), 3)
-        assertFalse(True)
-=======
-        self.assertEqual(test_course_3_url_history.count(), 3)
->>>>>>> 86008c12
+        self.assertEqual(test_course_3_url_history.count(), 3)