--- conflicted
+++ resolved
@@ -8,13 +8,8 @@
 )
 from course_discovery.apps.course_metadata.tests.factories import (
     CourseFactory, CourseRunTypeFactory, CourseTypeFactory, LevelTypeFactory, ModeFactory, OrganizationFactory,
-<<<<<<< HEAD
     OrganizationMappingFactory, PartnerFactory, ProductValueFactory, ProgramFactory, SeatTypeFactory, SourceFactory,
     SubjectFactory, TrackFactory
-=======
-    OrganizationMappingFactory, PartnerFactory, ProgramFactory, SeatTypeFactory, SourceFactory, SubjectFactory,
-    TrackFactory
->>>>>>> 31236090
 )
 
 
