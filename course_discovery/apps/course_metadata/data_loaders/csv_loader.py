--- conflicted
+++ resolved
@@ -38,15 +38,10 @@
     # list of data fields (present as CSV columns) that should be present in each row
     BASE_REQUIRED_DATA_FIELDS = [
         'title', 'number', 'image', 'short_description', 'long_description', 'what_will_you_learn', 'course_level',
-<<<<<<< HEAD
-        'primary_subject', 'verified_price', 'syllabus', 'frequently_asked_questions', 'publish_date', 'start_date',
-        'start_time', 'end_date', 'end_time', 'reg_close_date', 'reg_close_time', 'course_pacing', 'minimum_effort',
-        'maximum_effort', 'length', 'content_language', 'transcript_language'
-=======
         'primary_subject', 'verified_price', 'syllabus', 'publish_date', 'start_date',
-        'start_time', 'end_date', 'end_time', 'course_pacing', 'minimum_effort', 'maximum_effort', 'length',
+        'start_time', 'end_date', 'end_time', 'reg_close_date', 'reg_close_time',
+        'course_pacing', 'minimum_effort', 'maximum_effort', 'length',
         'content_language', 'transcript_language'
->>>>>>> b4d60106
     ]
 
     EXECUTIVE_EDUCATION_REQUIRED_FIELDS = BASE_REQUIRED_DATA_FIELDS + [
