--- conflicted
+++ resolved
@@ -57,14 +57,9 @@
             'course_runs',
             'editors',
         ).distinct()
-<<<<<<< HEAD
-        logger.info(f'Found {courses_with_runs.count()} courses with matching runs.')
-        courses_with_runs = courses_with_runs.iterator()
-=======
         logger.info(f'Found {courses_with_self_paced_runs.count()} courses with self-paced runs.')
         courses_with_self_paced_runs = courses_with_self_paced_runs.iterator(
             chunk_size=settings.ITERATOR_CHUNK_SIZE)
->>>>>>> 0345eb4e
 
         for course in courses_with_runs:
             advertised_run = course.advertised_course_run
