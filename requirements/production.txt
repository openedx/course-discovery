#
# This file is autogenerated by pip-compile with python 3.8
# To update, run:
#
#    pip-compile --output-file=requirements/production.txt requirements/production.in
#
algoliasearch==1.20.0
    # via
    #   -c requirements/constraints.txt
    #   algoliasearch-django
    #   taxonomy-connector
algoliasearch-django==1.7.3
    # via
    #   -c requirements/constraints.txt
    #   -r requirements/base.in
amqp==2.6.1
    # via kombu
authlib==0.15.4
    # via simple-salesforce
backoff==1.11.1
    # via -r requirements/base.in
beautifulsoup4==4.10.0
    # via -r requirements/base.in
billiard==3.6.4.0
    # via celery
<<<<<<< HEAD
boto3==1.18.51
    # via django-ses
botocore==1.21.51
=======
boto3==1.18.50
    # via django-ses
botocore==1.21.50
>>>>>>> 2b6adcfb
    # via
    #   boto3
    #   s3transfer
celery==4.4.7
    # via
    #   -c requirements/constraints.txt
    #   taxonomy-connector
certifi==2021.5.30
    # via
    #   -r requirements/production.in
    #   elasticsearch
    #   requests
cffi==1.14.6
    # via cryptography
charset-normalizer==2.0.6
    # via requests
coreapi==2.3.3
    # via
    #   django-rest-swagger
    #   openapi-codec
coreschema==0.0.4
    # via coreapi
cryptography==3.4.8
    # via
    #   authlib
    #   pyjwt
    #   social-auth-core
defusedxml==0.7.1
    # via
    #   djangorestframework-xml
    #   python3-openid
    #   social-auth-core
django==2.2.24
    # via
    #   -c requirements/common_constraints.txt
    #   -c requirements/constraints.txt
    #   -r requirements/base.in
    #   algoliasearch-django
    #   django-admin-sortable2
    #   django-appconf
    #   django-choices
    #   django-contrib-comments
    #   django-cors-headers
    #   django-crum
    #   django-dynamic-filenames
    #   django-extensions
    #   django-filter
    #   django-guardian
    #   django-model-utils
    #   django-nine
    #   django-ses
    #   django-stdimage
    #   django-storages
    #   django-taggit
    #   djangorestframework
    #   drf-jwt
    #   edx-auth-backends
    #   edx-django-release-util
    #   edx-django-sites-extensions
    #   edx-django-utils
    #   edx-drf-extensions
    #   jsonfield
    #   rest-condition
    #   taxonomy-connector
    #   xss-utils
django-admin-sortable2==1.0.1
    # via -r requirements/base.in
django-appconf==1.0.5
    # via django-compressor
django-autocomplete-light==3.8.2
    # via -r requirements/base.in
django-choices==1.7.2
    # via -r requirements/base.in
django-compressor==2.4.1
    # via
    #   -r requirements/base.in
    #   django-libsass
django-contrib-comments==2.1.0
    # via -r requirements/base.in
django-cors-headers==3.9.0
    # via -r requirements/base.in
django-crum==0.7.9
    # via edx-django-utils
django-dynamic-filenames==1.2.0
    # via -r requirements/base.in
django-elasticsearch-dsl @ git+https://github.com/django-es/django-elasticsearch-dsl.git@79218c85828f5f575c06571d8f344c1d52e1744a
    # via
    #   -c requirements/constraints.txt
    #   -r requirements/github.in
    #   django-elasticsearch-dsl-drf
django-elasticsearch-dsl-drf==0.22.2
    # via -r requirements/base.in
django-extensions==3.1.3
    # via -r requirements/base.in
django-filter==21.1
    # via -r requirements/base.in
django-fsm==2.7.1
    # via -r requirements/base.in
django-guardian==2.4.0
    # via -r requirements/base.in
django-libsass==0.9
    # via -r requirements/base.in
django-model-utils==4.1.1
    # via taxonomy-connector
django-nine==0.2.5
    # via django-elasticsearch-dsl-drf
django-object-actions==3.0.2
    # via -r requirements/base.in
django-parler==2.2
    # via -r requirements/base.in
django-rest-swagger==2.2.0
    # via -r requirements/base.in
django-ses==2.3.0
    # via -r requirements/production.in
django-simple-history==3.0.0
    # via -r requirements/base.in
django-solo==1.2.0
    # via
    #   -r requirements/base.in
    #   taxonomy-connector
<<<<<<< HEAD
django-sortedm2m==3.1.1
    # via -r requirements/base.in
=======
django-sortedm2m @ git+https://github.com/jazzband/django-sortedm2m.git@d38cb8350cbf98873e9672806bcd62a6b3e51fb7
    # via -r requirements/github.in
>>>>>>> 2b6adcfb
django-stdimage==5.3.0
    # via -r requirements/base.in
django-storages==1.11.1
    # via -r requirements/base.in
django-taggit==1.5.1
    # via
    #   -r requirements/base.in
    #   django-taggit-autosuggest
django-taggit-autosuggest==0.3.8
    # via -r requirements/base.in
django-waffle==2.2.1
    # via
    #   -r requirements/base.in
    #   edx-django-utils
    #   edx-drf-extensions
django-webpack-loader==0.7.0
    # via
    #   -c requirements/constraints.txt
    #   -r requirements/base.in
djangorestframework==3.12.4
    # via
    #   -r requirements/base.in
    #   django-elasticsearch-dsl-drf
    #   django-rest-swagger
    #   djangorestframework-csv
    #   drf-extensions
    #   drf-jwt
    #   edx-drf-extensions
    #   rest-condition
    #   taxonomy-connector
djangorestframework-csv==2.1.1
    # via -r requirements/base.in
djangorestframework-xml==2.0.0
    # via -r requirements/base.in
drf-dynamic-fields==0.3.1
    # via -r requirements/base.in
drf-extensions==0.7.1
    # via -r requirements/base.in
drf-jwt==1.19.0
    # via
    #   -c requirements/common_constraints.txt
    #   edx-drf-extensions
dry-rest-permissions==0.1.10
    # via -r requirements/base.in
edx-analytics-data-api-client==0.17.0
    # via -r requirements/base.in
edx-auth-backends==4.0.0
    # via -r requirements/base.in
edx-ccx-keys==1.2.1
    # via -r requirements/base.in
edx-django-release-util==1.1.0
    # via -r requirements/base.in
edx-django-sites-extensions==3.1.0
    # via -r requirements/base.in
edx-django-utils==4.4.0
    # via
    #   -r requirements/base.in
    #   edx-drf-extensions
    #   edx-rest-api-client
    #   taxonomy-connector
edx-drf-extensions==7.0.1
    # via -r requirements/base.in
edx-opaque-keys==2.2.2
    # via
    #   -r requirements/base.in
    #   edx-ccx-keys
    #   edx-drf-extensions
edx-rest-api-client==5.4.0
    # via
    #   -r requirements/base.in
    #   taxonomy-connector
elasticsearch==7.13.4
    # via
    #   -c requirements/common_constraints.txt
    #   -c requirements/constraints.txt
    #   -r requirements/base.in
    #   django-elasticsearch-dsl-drf
    #   elasticsearch-dsl
elasticsearch-dsl==7.4.0
    # via
    #   -c requirements/constraints.txt
    #   -r requirements/base.in
    #   django-elasticsearch-dsl
    #   django-elasticsearch-dsl-drf
future==0.18.2
    # via
    #   django-ses
    #   pyjwkest
gevent==21.8.0
    # via -r requirements/production.in
greenlet==1.1.2
    # via gevent
gunicorn==20.1.0
    # via -r requirements/production.in
html2text==2020.1.16
    # via -r requirements/base.in
idna==3.2
    # via requests
importlib-metadata==4.8.1
    # via -r requirements/base.in
itypes==1.2.0
    # via coreapi
jinja2==3.0.1
    # via coreschema
jmespath==0.10.0
    # via
    #   boto3
    #   botocore
jsonfield==3.1.0
    # via -r requirements/base.in
kombu==4.6.11
    # via celery
libsass==0.21.0
    # via django-libsass
lxml==4.6.3
    # via -r requirements/base.in
markdown==3.3.4
    # via -r requirements/base.in
markupsafe==2.0.1
    # via jinja2
mysqlclient==2.0.3
    # via -r requirements/production.in
newrelic==7.0.0.166
    # via
    #   -r requirements/production.in
    #   edx-django-utils
oauthlib==3.1.1
    # via
    #   requests-oauthlib
    #   social-auth-core
openapi-codec==1.3.2
    # via django-rest-swagger
pbr==5.6.0
    # via stevedore
pillow==8.3.2
    # via
    #   -r requirements/base.in
    #   django-stdimage
psutil==5.8.0
    # via edx-django-utils
pycountry==20.7.3
    # via -r requirements/base.in
pycparser==2.20
    # via cffi
pycryptodomex==3.10.4
    # via pyjwkest
pyjwkest==1.4.2
    # via edx-drf-extensions
pyjwt[crypto]==2.1.0
    # via
    #   drf-jwt
    #   edx-auth-backends
    #   edx-drf-extensions
    #   edx-rest-api-client
    #   social-auth-core
pymongo==3.12.0
    # via edx-opaque-keys
python-dateutil==2.8.2
    # via
    #   -r requirements/base.in
    #   botocore
    #   edx-drf-extensions
    #   elasticsearch-dsl
python-memcached==1.59
    # via -r requirements/production.in
python3-openid==3.2.0
    # via social-auth-core
pytz==2021.1
    # via
    #   -r requirements/base.in
    #   celery
    #   django
    #   django-ses
    #   taxonomy-connector
pyyaml==5.4.1
    # via
    #   -r requirements/production.in
    #   edx-django-release-util
rcssmin==1.0.6
    # via django-compressor
redis==3.5.3
    # via -r requirements/base.in
requests==2.26.0
    # via
    #   -r requirements/base.in
    #   algoliasearch
    #   coreapi
    #   edx-analytics-data-api-client
    #   edx-drf-extensions
    #   edx-rest-api-client
    #   pyjwkest
    #   requests-oauthlib
    #   simple-salesforce
    #   slumber
    #   social-auth-core
requests-oauthlib==1.3.0
    # via social-auth-core
rest-condition==1.0.3
    # via edx-drf-extensions
rjsmin==1.1.0
    # via django-compressor
s3transfer==0.5.0
    # via boto3
semantic-version==2.8.5
    # via edx-drf-extensions
simple-salesforce==1.11.4
    # via -r requirements/base.in
simplejson==3.17.5
    # via django-rest-swagger
six==1.16.0
    # via
    #   django-autocomplete-light
    #   django-choices
    #   django-compressor
    #   django-elasticsearch-dsl
    #   django-elasticsearch-dsl-drf
    #   djangorestframework-csv
    #   edx-auth-backends
    #   edx-ccx-keys
    #   edx-django-release-util
    #   edx-drf-extensions
    #   elasticsearch-dsl
    #   libsass
    #   pyjwkest
    #   python-dateutil
    #   python-memcached
    #   unicode-slugify
slumber==0.7.1
    # via edx-rest-api-client
social-auth-app-django==5.0.0
    # via
    #   -r requirements/base.in
    #   edx-auth-backends
social-auth-core==4.1.0
    # via
    #   edx-auth-backends
    #   social-auth-app-django
soupsieve==2.2.1
    # via beautifulsoup4
sqlparse==0.4.2
    # via django
stevedore==3.4.0
    # via
    #   edx-django-utils
    #   edx-opaque-keys
taxonomy-connector==1.14.2
    # via -r requirements/base.in
unicode-slugify==0.1.3
    # via -r requirements/base.in
unicodecsv==0.14.1
    # via djangorestframework-csv
unidecode==1.3.2
    # via unicode-slugify
uritemplate==3.0.1
    # via coreapi
urllib3==1.26.7
    # via
    #   botocore
    #   elasticsearch
    #   requests
vine==1.3.0
    # via
    #   amqp
    #   celery
xss-utils==0.3.0
    # via -r requirements/base.in
<<<<<<< HEAD
zipp==3.6.0
=======
zipp==3.5.1
>>>>>>> 2b6adcfb
    # via importlib-metadata
zope.event==4.5.0
    # via gevent
zope.interface==5.4.0
    # via gevent

# The following packages are considered to be unsafe in a requirements file:
# setuptools<|MERGE_RESOLUTION|>--- conflicted
+++ resolved
@@ -23,15 +23,9 @@
     # via -r requirements/base.in
 billiard==3.6.4.0
     # via celery
-<<<<<<< HEAD
 boto3==1.18.51
     # via django-ses
 botocore==1.21.51
-=======
-boto3==1.18.50
-    # via django-ses
-botocore==1.21.50
->>>>>>> 2b6adcfb
     # via
     #   boto3
     #   s3transfer
@@ -152,13 +146,8 @@
     # via
     #   -r requirements/base.in
     #   taxonomy-connector
-<<<<<<< HEAD
-django-sortedm2m==3.1.1
-    # via -r requirements/base.in
-=======
 django-sortedm2m @ git+https://github.com/jazzband/django-sortedm2m.git@d38cb8350cbf98873e9672806bcd62a6b3e51fb7
     # via -r requirements/github.in
->>>>>>> 2b6adcfb
 django-stdimage==5.3.0
     # via -r requirements/base.in
 django-storages==1.11.1
@@ -425,11 +414,7 @@
     #   celery
 xss-utils==0.3.0
     # via -r requirements/base.in
-<<<<<<< HEAD
 zipp==3.6.0
-=======
-zipp==3.5.1
->>>>>>> 2b6adcfb
     # via importlib-metadata
 zope.event==4.5.0
     # via gevent
