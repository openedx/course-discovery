#
# This file is autogenerated by pip-compile with python 3.8
# To update, run:
#
#    pip-compile --output-file=requirements/production.txt requirements/production.in
#
algoliasearch==1.20.0
    # via
    #   -c requirements/constraints.txt
    #   algoliasearch-django
    #   taxonomy-connector
algoliasearch-django==1.7.3
    # via
    #   -c requirements/constraints.txt
    #   -r requirements/base.in
amqp==5.1.1
    # via kombu
asgiref==3.5.2
    # via django
async-timeout==4.0.2
    # via redis
attrs==22.1.0
    # via zeep
authlib==1.0.0rc1
    # via
    #   -c requirements/constraints.txt
    #   simple-salesforce
backoff==2.1.2
    # via -r requirements/base.in
beautifulsoup4==4.11.1
    # via
    #   -r requirements/base.in
    #   taxonomy-connector
billiard==3.6.4.0
    # via celery
<<<<<<< HEAD
boto3==1.24.46
    # via django-ses
botocore==1.27.46
=======
boto3==1.24.70
    # via django-ses
botocore==1.27.70
>>>>>>> 807fbd4f
    # via
    #   boto3
    #   s3transfer
cached-property==1.5.2
    # via zeep
celery==5.2.7
    # via
    #   -c requirements/constraints.txt
    #   taxonomy-connector
certifi==2022.6.15.1
    # via
    #   -r requirements/production.in
    #   elasticsearch
    #   requests
cffi==1.15.1
    # via
    #   cryptography
    #   pynacl
charset-normalizer==2.1.0
    # via requests
click==8.1.3
    # via
    #   celery
    #   click-didyoumean
    #   click-plugins
    #   click-repl
    #   edx-django-utils
click-didyoumean==0.3.0
    # via celery
click-plugins==1.1.1
    # via celery
click-repl==0.2.0
    # via celery
coreapi==2.3.3
    # via drf-yasg
coreschema==0.0.4
    # via
    #   coreapi
    #   drf-yasg
cryptography==38.0.1
    # via
    #   authlib
    #   pyjwt
    #   social-auth-core
defusedxml==0.7.1
    # via
    #   djangorestframework-xml
    #   python3-openid
    #   social-auth-core
deprecated==1.2.13
    # via redis
django==3.2.15
    # via
    #   -c requirements/common_constraints.txt
    #   -c requirements/constraints.txt
    #   -r requirements/base.in
    #   algoliasearch-django
    #   django-admin-sortable2
    #   django-appconf
    #   django-choices
    #   django-config-models
    #   django-contrib-comments
    #   django-cors-headers
    #   django-crum
    #   django-dynamic-filenames
    #   django-extensions
    #   django-filter
    #   django-guardian
    #   django-localflavor
    #   django-model-utils
    #   django-multiselectfield
    #   django-nine
    #   django-parler
    #   django-ses
    #   django-solo
    #   django-stdimage
    #   django-storages
    #   django-taggit
    #   djangorestframework
    #   drf-jwt
    #   drf-yasg
    #   edx-api-doc-tools
    #   edx-auth-backends
    #   edx-django-release-util
    #   edx-django-sites-extensions
    #   edx-django-utils
    #   edx-drf-extensions
    #   jsonfield
    #   taxonomy-connector
    #   xss-utils
django-admin-sortable2==1.0.4
    # via
    #   -c requirements/constraints.txt
    #   -r requirements/base.in
django-appconf==1.0.5
    # via django-compressor
django-autocomplete-light==3.9.0rc1
    # via -r requirements/base.in
django-choices==1.7.2
    # via
    #   -r requirements/base.in
    #   taxonomy-connector
django-compressor==4.1
    # via
    #   -r requirements/base.in
    #   django-libsass
django-config-models==2.3.0
    # via -r requirements/base.in
django-contrib-comments==2.2.0
    # via -r requirements/base.in
django-cors-headers==3.13.0
    # via -r requirements/base.in
django-countries==7.3.2
    # via -r requirements/base.in
django-crum==0.7.9
    # via edx-django-utils
django-dry-rest-permissions==1.2.0
    # via -r requirements/base.in
django-dynamic-filenames==1.3.0
    # via -r requirements/base.in
django-elasticsearch-dsl @ git+https://github.com/django-es/django-elasticsearch-dsl.git@0e92e01c6ef74d2fe329965deee5f4b25da7ec87
    # via
    #   -r requirements/github.in
    #   django-elasticsearch-dsl-drf
django-elasticsearch-dsl-drf==0.22.5
    # via -r requirements/base.in
django-extensions==3.2.1
    # via -r requirements/base.in
django-filter==22.1
<<<<<<< HEAD
    # via -r requirements/base.in
django-fsm==2.8.0
=======
    # via
    #   -r requirements/base.in
    #   taxonomy-connector
django-fsm==2.8.1
>>>>>>> 807fbd4f
    # via -r requirements/base.in
django-guardian==2.4.0
    # via -r requirements/base.in
django-libsass==0.9
    # via -r requirements/base.in
django-localflavor==3.1
    # via -r requirements/base.in
django-model-utils==4.2.0
    # via taxonomy-connector
django-multiselectfield==0.1.12
    # via -r requirements/base.in
django-nested-admin==3.4.0
    # via -r requirements/base.in
django-nine==0.2.5
    # via django-elasticsearch-dsl-drf
django-object-actions==4.0.0
    # via -r requirements/base.in
django-parler==2.3
    # via -r requirements/base.in
django-ses==3.1.0
    # via
    #   -r requirements/production.in
    #   taxonomy-connector
django-simple-history==3.0.0
    # via
    #   -c requirements/common_constraints.txt
    #   -c requirements/constraints.txt
    #   -r requirements/base.in
django-solo==2.0.0
    # via
    #   -r requirements/base.in
    #   taxonomy-connector
django-sortedm2m==3.1.1
    # via -r requirements/base.in
django-stdimage==5.3.0
    # via
    #   -c requirements/constraints.txt
    #   -r requirements/base.in
django-storages==1.13.1
    # via -r requirements/base.in
django-taggit==3.0.0
    # via
    #   -r requirements/base.in
    #   django-taggit-autosuggest
django-taggit-autosuggest==0.4.0
    # via -r requirements/base.in
django-waffle==3.0.0
    # via
    #   -r requirements/base.in
    #   edx-django-utils
    #   edx-drf-extensions
django-webpack-loader==1.6.0
    # via -r requirements/base.in
djangorestframework==3.13.1
    # via
    #   -r requirements/base.in
    #   django-config-models
    #   django-elasticsearch-dsl-drf
    #   djangorestframework-csv
    #   drf-extensions
    #   drf-jwt
    #   drf-yasg
    #   edx-api-doc-tools
    #   edx-drf-extensions
    #   taxonomy-connector
djangorestframework-csv==2.1.1
    # via -r requirements/base.in
djangorestframework-xml==2.0.0
    # via -r requirements/base.in
drf-extensions==0.7.1
    # via -r requirements/base.in
drf-flex-fields==1.0.0
    # via -r requirements/base.in
drf-jwt==1.19.2
    # via edx-drf-extensions
drf-yasg==1.21.3
    # via
    #   -r requirements/base.in
    #   edx-api-doc-tools
edx-analytics-data-api-client==0.18.1
    # via -r requirements/base.in
edx-api-doc-tools==1.6.0
    # via -r requirements/base.in
edx-auth-backends==4.1.0
    # via -r requirements/base.in
edx-ccx-keys==1.2.1
    # via -r requirements/base.in
edx-django-release-util==1.2.0
    # via -r requirements/base.in
edx-django-sites-extensions==4.0.0
    # via -r requirements/base.in
edx-django-utils==5.0.1
    # via
    #   -r requirements/base.in
    #   django-config-models
    #   edx-drf-extensions
    #   edx-rest-api-client
    #   taxonomy-connector
<<<<<<< HEAD
edx-drf-extensions==8.0.1
    # via -r requirements/base.in
edx-opaque-keys==2.3.0
=======
edx-drf-extensions==8.2.0
    # via
    #   -c requirements/constraints.txt
    #   -r requirements/base.in
edx-event-bus-kafka==0.7.0
    # via -r requirements/base.in
edx-opaque-keys[django]==2.3.0
>>>>>>> 807fbd4f
    # via
    #   -r requirements/base.in
    #   edx-ccx-keys
    #   edx-drf-extensions
edx-rest-api-client==5.5.0
    # via
    #   -r requirements/base.in
    #   taxonomy-connector
elasticsearch==7.13.4
    # via
    #   -c requirements/common_constraints.txt
    #   -c requirements/constraints.txt
    #   -r requirements/base.in
    #   django-elasticsearch-dsl-drf
    #   elasticsearch-dsl
elasticsearch-dsl==7.4.0
    # via
    #   -c requirements/constraints.txt
    #   -r requirements/base.in
    #   django-elasticsearch-dsl
    #   django-elasticsearch-dsl-drf
<<<<<<< HEAD
=======
fastavro==1.6.1
    # via openedx-events
>>>>>>> 807fbd4f
future==0.18.2
    # via pyjwkest
gevent==21.12.0
    # via -r requirements/production.in
greenlet==1.1.3
    # via gevent
gunicorn==20.1.0
    # via -r requirements/production.in
html2text==2020.1.16
    # via -r requirements/base.in
idna==3.3
    # via requests
importlib-metadata==4.12.0
    # via
    #   -r requirements/base.in
    #   markdown
inflection==0.5.1
    # via drf-yasg
isodate==0.6.1
    # via zeep
itypes==1.2.0
    # via coreapi
jinja2==3.1.2
    # via coreschema
jmespath==1.0.1
    # via
    #   boto3
    #   botocore
jsonfield==3.1.0
    # via -r requirements/base.in
kombu==5.2.4
    # via celery
libsass==0.21.0
    # via django-libsass
lxml==4.9.1
    # via
    #   -r requirements/base.in
    #   zeep
markdown==3.4.1
    # via -r requirements/base.in
markupsafe==2.1.1
    # via jinja2
mysqlclient==2.1.1
    # via -r requirements/production.in
newrelic==7.16.0.178
    # via
    #   -r requirements/production.in
    #   edx-django-utils
oauthlib==3.2.1
    # via
    #   requests-oauthlib
    #   social-auth-core
packaging==21.3
    # via
    #   drf-yasg
    #   redis
pbr==5.9.0
    # via stevedore
pillow==9.2.0
    # via
    #   -r requirements/base.in
    #   django-stdimage
platformdirs==2.5.2
    # via zeep
prompt-toolkit==3.0.31
    # via click-repl
psutil==5.9.2
    # via edx-django-utils
pycountry==22.3.5
    # via -r requirements/base.in
pycparser==2.21
    # via cffi
pycryptodomex==3.15.0
    # via pyjwkest
pyjwkest==1.4.2
    # via edx-drf-extensions
pyjwt[crypto]==2.4.0
    # via
    #   drf-jwt
    #   edx-auth-backends
    #   edx-drf-extensions
    #   edx-rest-api-client
    #   social-auth-core
pymongo==3.12.3
    # via edx-opaque-keys
pynacl==1.5.0
    # via edx-django-utils
pyparsing==3.0.9
    # via packaging
python-dateutil==2.8.2
    # via
    #   -r requirements/base.in
    #   botocore
    #   edx-drf-extensions
    #   elasticsearch-dsl
python-memcached==1.59
    # via -r requirements/production.in
python-monkey-business==1.0.0
    # via django-nested-admin
python-slugify==6.1.2
    # via -r requirements/base.in
python-stdnum==1.17
    # via django-localflavor
python3-openid==3.2.0
    # via social-auth-core
pytz==2022.1
    # via
    #   -r requirements/base.in
    #   celery
    #   django
    #   django-ses
    #   djangorestframework
    #   drf-yasg
    #   taxonomy-connector
    #   zeep
pyyaml==6.0
    # via
    #   -r requirements/production.in
    #   edx-django-release-util
rcssmin==1.1.0
    # via django-compressor
redis==4.3.4
    # via -r requirements/base.in
requests==2.28.1
    # via
    #   -r requirements/base.in
    #   algoliasearch
    #   coreapi
    #   edx-analytics-data-api-client
    #   edx-drf-extensions
    #   edx-rest-api-client
    #   pyjwkest
    #   requests-file
    #   requests-oauthlib
    #   requests-toolbelt
    #   simple-salesforce
    #   slumber
    #   social-auth-core
    #   zeep
requests-file==1.5.1
    # via zeep
requests-oauthlib==1.3.1
    # via social-auth-core
requests-toolbelt==0.9.1
    # via zeep
rjsmin==1.2.0
    # via django-compressor
ruamel-yaml==0.17.21
    # via drf-yasg
ruamel-yaml-clib==0.2.6
    # via ruamel-yaml
s3transfer==0.6.0
    # via boto3
semantic-version==2.10.0
    # via edx-drf-extensions
simple-salesforce==1.12.1
    # via -r requirements/base.in
six==1.16.0
    # via
    #   click-repl
    #   django-autocomplete-light
    #   django-choices
    #   django-elasticsearch-dsl
    #   django-elasticsearch-dsl-drf
    #   django-nested-admin
    #   djangorestframework-csv
    #   edx-auth-backends
    #   edx-ccx-keys
    #   edx-django-release-util
    #   edx-drf-extensions
    #   elasticsearch-dsl
    #   isodate
    #   libsass
    #   pyjwkest
    #   python-dateutil
    #   python-memcached
    #   python-monkey-business
    #   requests-file
slumber==0.7.1
    # via edx-rest-api-client
social-auth-app-django==5.0.0
    # via
    #   -r requirements/base.in
    #   edx-auth-backends
social-auth-core==4.3.0
    # via
    #   edx-auth-backends
    #   social-auth-app-django
soupsieve==2.3.2.post1
    # via beautifulsoup4
sqlparse==0.4.2
    # via django
stevedore==4.0.0
    # via
    #   edx-django-utils
    #   edx-opaque-keys
<<<<<<< HEAD
taxonomy-connector==1.19.0
=======
taxonomy-connector==1.22.3
>>>>>>> 807fbd4f
    # via -r requirements/base.in
text-unidecode==1.3
    # via python-slugify
typing-extensions==4.3.0
    # via django-countries
unicodecsv==0.14.1
    # via djangorestframework-csv
uritemplate==4.1.1
    # via
    #   coreapi
    #   drf-yasg
urllib3==1.26.12
    # via
    #   botocore
    #   elasticsearch
    #   requests
vine==5.0.0
    # via
    #   amqp
    #   celery
    #   kombu
wcwidth==0.2.5
    # via prompt-toolkit
wrapt==1.14.1
    # via deprecated
xss-utils==0.4.0
    # via -r requirements/base.in
zeep==4.1.0
    # via simple-salesforce
zipp==3.8.1
    # via importlib-metadata
zope-event==4.5.0
    # via gevent
zope-interface==5.4.0
    # via gevent

# The following packages are considered to be unsafe in a requirements file:
# setuptools<|MERGE_RESOLUTION|>--- conflicted
+++ resolved
@@ -33,15 +33,9 @@
     #   taxonomy-connector
 billiard==3.6.4.0
     # via celery
-<<<<<<< HEAD
-boto3==1.24.46
-    # via django-ses
-botocore==1.27.46
-=======
 boto3==1.24.70
     # via django-ses
 botocore==1.27.70
->>>>>>> 807fbd4f
     # via
     #   boto3
     #   s3transfer
@@ -171,15 +165,10 @@
 django-extensions==3.2.1
     # via -r requirements/base.in
 django-filter==22.1
-<<<<<<< HEAD
-    # via -r requirements/base.in
-django-fsm==2.8.0
-=======
     # via
     #   -r requirements/base.in
     #   taxonomy-connector
 django-fsm==2.8.1
->>>>>>> 807fbd4f
     # via -r requirements/base.in
 django-guardian==2.4.0
     # via -r requirements/base.in
@@ -278,11 +267,6 @@
     #   edx-drf-extensions
     #   edx-rest-api-client
     #   taxonomy-connector
-<<<<<<< HEAD
-edx-drf-extensions==8.0.1
-    # via -r requirements/base.in
-edx-opaque-keys==2.3.0
-=======
 edx-drf-extensions==8.2.0
     # via
     #   -c requirements/constraints.txt
@@ -290,7 +274,6 @@
 edx-event-bus-kafka==0.7.0
     # via -r requirements/base.in
 edx-opaque-keys[django]==2.3.0
->>>>>>> 807fbd4f
     # via
     #   -r requirements/base.in
     #   edx-ccx-keys
@@ -312,11 +295,8 @@
     #   -r requirements/base.in
     #   django-elasticsearch-dsl
     #   django-elasticsearch-dsl-drf
-<<<<<<< HEAD
-=======
 fastavro==1.6.1
     # via openedx-events
->>>>>>> 807fbd4f
 future==0.18.2
     # via pyjwkest
 gevent==21.12.0
@@ -513,11 +493,7 @@
     # via
     #   edx-django-utils
     #   edx-opaque-keys
-<<<<<<< HEAD
-taxonomy-connector==1.19.0
-=======
 taxonomy-connector==1.22.3
->>>>>>> 807fbd4f
     # via -r requirements/base.in
 text-unidecode==1.3
     # via python-slugify
